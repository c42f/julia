--- conflicted
+++ resolved
@@ -53,9 +53,5 @@
 
 ## Memory related ##
 
-<<<<<<< HEAD
-_c_free(p::Ptr) = ccall(:free, Void, (Ptr{Void},), p)
-_c_malloc(size::Int32) = ccall(:malloc, Ptr{Void}, (Int32,), size)
-=======
 c_free(p::Ptr) = ccall(:free, Void, (Ptr{Void},), p)
->>>>>>> 02099b84
+c_malloc(size::Int32) = ccall(:malloc, Ptr{Void}, (Int32,), size)
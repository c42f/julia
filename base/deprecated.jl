# This file is a part of Julia. License is MIT: https://julialang.org/license

# Deprecated functions and objects
#
# Please add new deprecations at the bottom of the file.
# A function deprecated in a release will be removed in the next one.
# Please also add a reference to the pull request which introduced the
# deprecation.
#
# For simple cases where a direct replacement is available, use @deprecate:
# the first argument is the signature of the deprecated method, the second one
# is the call which replaces it. Remove the definition of the deprecated method
# and unexport it, as @deprecate takes care of calling the replacement
# and of exporting the function.
#
# For more complex cases, move the body of the deprecated method in this file,
# and call depwarn() directly from inside it. The symbol depwarn() expects is
# the name of the function, which is used to ensure that the deprecation warning
# is only printed the first time for each call place.

macro deprecate(old, new, ex=true)
    meta = Expr(:meta, :noinline)
    @gensym oldmtname
    if isa(old, Symbol)
        oldname = Expr(:quote, old)
        newname = Expr(:quote, new)
        Expr(:toplevel,
            ex ? Expr(:export, esc(old)) : nothing,
            :(function $(esc(old))(args...)
                  $meta
                  depwarn($"`$old` is deprecated, use `$new` instead.", $oldmtname)
                  $(esc(new))(args...)
              end),
            :(const $oldmtname = Core.Typeof($(esc(old))).name.mt.name))
    elseif isa(old, Expr) && (old.head == :call || old.head == :where)
        remove_linenums!(new)
        oldcall = sprint(show_unquoted, old)
        newcall = sprint(show_unquoted, new)
        # if old.head is a :where, step down one level to the :call to avoid code duplication below
        callexpr = old.head == :call ? old : old.args[1]
        if callexpr.head == :call
            if isa(callexpr.args[1], Symbol)
                oldsym = callexpr.args[1]::Symbol
            elseif isa(callexpr.args[1], Expr) && callexpr.args[1].head == :curly
                oldsym = callexpr.args[1].args[1]::Symbol
            else
                error("invalid usage of @deprecate")
            end
        else
            error("invalid usage of @deprecate")
        end
        Expr(:toplevel,
            ex ? Expr(:export, esc(oldsym)) : nothing,
            :($(esc(old)) = begin
                  $meta
                  depwarn($"`$oldcall` is deprecated, use `$newcall` instead.", $oldmtname)
                  $(esc(new))
              end),
            :(const $oldmtname = Core.Typeof($(esc(oldsym))).name.mt.name))
    else
        error("invalid usage of @deprecate")
    end
end

function depwarn(msg, funcsym)
    opts = JLOptions()
    if opts.depwarn == 2
        throw(ErrorException(msg))
    end
    deplevel = opts.depwarn == 1 ? CoreLogging.Warn : CoreLogging.BelowMinLevel
    @logmsg(
        deplevel,
        msg,
        _module=begin
            bt = backtrace()
            frame, caller = firstcaller(bt, funcsym)
            # TODO: Is it reasonable to attribute callers without linfo to Core?
            caller.linfo isa Core.MethodInstance ? caller.linfo.def.module : Core
        end,
        _file=String(caller.file),
        _line=caller.line,
        _id=(frame,funcsym),
        _group=:depwarn,
        caller=caller,
        max_log=1
    )
    nothing
end

firstcaller(bt::Vector, funcsym::Symbol) = firstcaller(bt, (funcsym,))
function firstcaller(bt::Vector, funcsyms)
    # Identify the calling line
    found = false
    lkup = StackTraces.UNKNOWN
    found_frame = Ptr{Void}(0)
    for frame in bt
        lkups = StackTraces.lookup(frame)
        for outer lkup in lkups
            if lkup == StackTraces.UNKNOWN
                continue
            end
            if found
                found_frame = frame
                @goto found
            end
            found = lkup.func in funcsyms
            # look for constructor type name
            if !found && lkup.linfo isa Core.MethodInstance
                li = lkup.linfo
                ft = ccall(:jl_first_argument_datatype, Any, (Any,), li.def.sig)
                if isa(ft,DataType) && ft.name === Type.body.name
                    ft = unwrap_unionall(ft.parameters[1])
                    found = (isa(ft,DataType) && ft.name.name in funcsyms)
                end
            end
        end
    end
    return found_frame, StackTraces.UNKNOWN
    @label found
    return found_frame, lkup
end

deprecate(m::Module, s::Symbol, flag=1) = ccall(:jl_deprecate_binding, Void, (Any, Any, Cint), m, s, flag)

macro deprecate_binding(old, new, export_old=true, dep_message=nothing)
    return Expr(:toplevel,
         export_old ? Expr(:export, esc(old)) : nothing,
         dep_message != nothing ? Expr(:const, Expr(:(=),
             esc(Symbol(string("_dep_message_",old))), esc(dep_message))) :
             nothing,
         Expr(:const, Expr(:(=), esc(old), esc(new))),
         Expr(:call, :deprecate, __module__, Expr(:quote, old)))
end

macro deprecate_moved(old, new, export_old=true, default_package=false)
    eold = esc(old)
    return Expr(:toplevel,
         default_package ? :(function $eold(args...; kwargs...)
                                 error($eold, " has been moved to the standard library package ", $new, ".\n",
                                       "Restart Julia and then run `using ", $new, "` to load it.")
                             end) :
                           :(function $eold(args...; kwargs...)
                                 error($eold, " has been moved to the package ", $new, ".jl.\n",
                                       "Run `Pkg.add(\"", $new, "\")` to install it, restart Julia,\n",
                                       "and then run `using ", $new, "` to load it.")
                             end),
         export_old ? Expr(:export, eold) : nothing,
         Expr(:call, :deprecate, __module__, Expr(:quote, old), 2))
end

# BEGIN 0.6-alpha deprecations (delete when 0.6 is released)

@deprecate isambiguous(m1::Method, m2::Method, b::Bool) isambiguous(m1, m2, ambiguous_bottom=b) false
# TODO: delete allow_bottom keyword code in Test.detect_ambiguities

# END 0.6-alpha deprecations

# BEGIN 0.6 deprecations

const _oldstyle_array_vcat_ = false

@deprecate write(x) write(STDOUT::IO, x)

function delete!(::EnvDict, k::AbstractString, def)
    depwarn("`delete!(ENV, k, def)` should be replaced with `pop!(ENV, k, def)`. Be aware that `pop!` returns `k` or `def`, while `delete!` returns `ENV` or `def`.", :delete!)
    haskey(ENV,k) ? delete!(ENV,k) : def
end

# Deprecate methods that convert Diagonal and Bidiagonal to <:AbstractTriangular.
function convert(::Type{UpperTriangular}, A::Diagonal)
    depwarn(string("`convert(::Type{UpperTriangular}, A::Diagonal)` and other methods ",
        "that convert `Diagonal`/`Bidiagonal` to `<:AbstractTriangular` are deprecated. ",
        "Consider calling the `UpperTriangular` constructor directly ",
        "(`UpperTriangular(A)`) instead."), :convert)
    UpperTriangular(A)
end
function convert(::Type{LowerTriangular}, A::Diagonal)
    depwarn(string("`convert(::Type{LowerTriangular}, A::Diagonal)` and other methods ",
        "that convert `Diagonal`/`Bidiagonal` to `<:AbstractTriangular` are deprecated. ",
        "Consider calling the `LowerTriangular` constructor directly ",
        "(`LowerTriangular(A)`) instead."), :convert)
    LowerTriangular(A)
end
function convert(::Type{Base.LinAlg.UnitUpperTriangular}, A::Diagonal)
    depwarn(string("`convert(::Type{UnitUpperTriangular}, A::Diagonal)` and other methods ",
        "that convert `Diagonal`/`Bidiagonal` to `<:AbstractTriangular` are deprecated. ",
        "Consider calling the `UnitUpperTriangular` constructor directly ",
        "(`Base.LinAlg.UnitUpperTriangular(A)`) instead."), :convert)
    if !all(x -> x == oneunit(x), A.diag)
        throw(ArgumentError("matrix cannot be represented as UnitUpperTriangular"))
    end
    Base.LinAlg.UnitUpperTriangular(Array(A))
end
function convert(::Type{Base.LinAlg.UnitLowerTriangular}, A::Diagonal)
    depwarn(string("`convert(::Type{UnitLowerTriangular}, A::Diagonal)` and other methods ",
        "that convert `Diagonal`/`Bidiagonal` to `<:AbstractTriangular` are deprecated. ",
        "Consider calling the `UnitLowerTriangular` constructor directly ",
        "(`Base.LinAlg.UnitLowerTriangular(A)`) instead."), :convert)
    if !all(x -> x == oneunit(x), A.diag)
        throw(ArgumentError("matrix cannot be represented as UnitLowerTriangular"))
    end
    Base.LinAlg.UnitLowerTriangular(Array(A))
end
function convert(::Type{LowerTriangular}, A::Bidiagonal)
    depwarn(string("`convert(::Type{LowerTriangular}, A::Bidiagonal)` and other methods ",
        "that convert `Diagonal`/`Bidiagonal` to `<:AbstractTriangular` are deprecated. ",
        "Consider calling the `LowerTriangular` constructor directly (`LowerTriangular(A)`) ",
        "instead."), :convert)
    if !A.isupper
        LowerTriangular(Array(A))
    else
        throw(ArgumentError("Bidiagonal matrix must have lower off diagonal to be converted to LowerTriangular"))
    end
end
function convert(::Type{UpperTriangular}, A::Bidiagonal)
    depwarn(string("`convert(::Type{UpperTriangular}, A::Bidiagonal)` and other methods ",
        "that convert `Diagoinal`/`Bidiagonal` to `<:AbstractTriangular` are deprecated. ",
        "Consider calling the `UpperTriangular` constructor directly (`UpperTriangular(A)`) ",
        "instead."), :convert)
    if A.isupper
        UpperTriangular(Array(A))
    else
        throw(ArgumentError("Bidiagonal matrix must have upper off diagonal to be converted to UpperTriangular"))
    end
end

# Deprecate three-arg SubArray since the constructor doesn't need the dims tuple
@deprecate SubArray(parent::AbstractArray, indexes::Tuple, dims::Tuple) SubArray(parent, indexes)

# Deprecate vectorized unary functions over sparse matrices in favor of compact broadcast syntax (#17265).
for f in (:sind, :asind, :tand, :atand, :sinpi, :cosc, :ceil, :floor, :trunc,
        :round, :log1p, :expm1, :abs, :abs2, :log2, :log10, :exp2, :exp10,
        :sinc, :cospi, :cosd, :acosd, :cotd, :acotd, :secd, :cscd)
    @eval import .Math: $f
    @eval @deprecate $f(A::SparseMatrixCSC) $f.(A)
end

# For deprecating vectorized functions in favor of compact broadcast syntax
macro dep_vectorize_1arg(S, f)
    AbstractArray = GlobalRef(Base, :AbstractArray)
    return esc(:( @deprecate $f(x::$AbstractArray{T}) where {T<:$S} $f.(x) ))
end
macro dep_vectorize_2arg(S, f)
    AbstractArray = GlobalRef(Base, :AbstractArray)
    return esc(quote
        @deprecate $f(x::$S, y::$AbstractArray{T1}) where {T1<:$S} $f.(x, y)
        @deprecate $f(x::$AbstractArray{T1}, y::$S) where {T1<:$S} $f.(x, y)
        @deprecate $f(x::$AbstractArray{T1}, y::$AbstractArray{T2}) where {T1<:$S, T2<:$S} $f.(x, y)
    end)
end

# Deprecate @vectorize_1arg-vectorized functions from...
for f in (
        # base/special/trig.jl
        :sinpi, :cospi, :sinc, :cosc,
        # base/special/log.jl
        :log1p,
        # base/special/gamma.jl
        :gamma, :lfact,
        # base/math.jl
        :cbrt, :exp2, :expm1, :exp10, :log2, :log10, :lgamma, #=:log1p,=#
        # base/floatfuncs.jl
        :abs, :abs2, :angle, :isnan, :isinf, :isfinite,
        # base/complex.jl
        :cis,
        )
    @eval import .Math: $f
    @eval @dep_vectorize_1arg Number $f
end
# base/fastmath.jl
for f in ( :acos_fast, :acosh_fast, :angle_fast, :asin_fast, :asinh_fast,
            :atan_fast, :atanh_fast, :cbrt_fast, :cis_fast, :cos_fast,
            :cosh_fast, :exp10_fast, :exp2_fast, :exp_fast, :expm1_fast,
            :lgamma_fast, :log10_fast, :log1p_fast, :log2_fast, :log_fast,
            :sin_fast, :sinh_fast, :sqrt_fast, :tan_fast, :tanh_fast )
    @eval import .FastMath: $f
    @eval @dep_vectorize_1arg Number $f
end
for f in (
        :trunc, :floor, :ceil, :round, # base/floatfuncs.jl
        :rad2deg, :deg2rad, :exponent, :significand, # base/math.jl
        :sind, :cosd, :tand, :asind, :acosd, :atand, :asecd, :acscd, :acotd, # base/special/trig.jl
        )
    @eval import .Math: $f
    @eval @dep_vectorize_1arg Real $f
end
# base/complex.jl
@dep_vectorize_1arg Complex round
@dep_vectorize_1arg Complex float

# Deprecate @vectorize_2arg-vectorized functions from...
for f in (
        # base/special/gamma.jl
        :beta, :lbeta,
        # base/math.jl
        :log, :hypot, :atan2,
    )
    @eval import .Math: $f
    @eval @dep_vectorize_2arg Number $f
end
# base/fastmath.jl
for f in (:pow_fast, :atan2_fast, :hypot_fast, :max_fast, :min_fast, :minmax_fast)
    @eval import .FastMath: $f
    @eval @dep_vectorize_2arg Number $f
end
for f in (
        :max, :min, # base/math.jl
        :copysign, :flipsign, # base/floatfuncs.jl
    )
    @eval @dep_vectorize_2arg Real $f
end

# Deprecate @vectorize_1arg and @vectorize_2arg themselves
macro vectorize_1arg(S, f)
    depwarn(string("`@vectorize_1arg` is deprecated in favor of compact broadcast syntax. ",
        "Instead of `@vectorize_1arg`'ing function `f` and calling `f(arg)`, call `f.(arg)`."),
        :vectorize_1arg)
    quote
        @dep_vectorize_1arg($S, $f)
    end
end
macro vectorize_2arg(S, f)
    depwarn(string("`@vectorize_2arg` is deprecated in favor of compact broadcast syntax. ",
        "Instead of `@vectorize_2arg`'ing function `f` and calling `f(arg1, arg2)`, call ",
        "`f.(arg1, arg2)`. "), :vectorize_2arg)
    quote
        @dep_vectorize_2arg($S, $f)
    end
end
export @vectorize_1arg, @vectorize_2arg

# deprecations for uses of old dot operators (.* etc) as objects, rather than
# just calling them infix.
for op in (:(!=), :≠, :+, :-, :*, :/, :÷, :%, :<, :(<=), :≤, :(==), :>, :>=, :≥, :\, :^, ://, :>>, :<<)
    dotop = Symbol('.', op)
    # define as const dotop = (a,b) -> ...
    # to work around syntax deprecation for dotop(a,b) = ...
    @eval const $dotop = (a,b) -> begin
        depwarn(string($(string(dotop)), " is no longer a function object; use broadcast(",$op,", ...) instead"),
                $(QuoteNode(dotop)))
        broadcast($op, a, b)
    end
    @eval export $dotop
end

# Devectorize manually vectorized abs methods in favor of compact broadcast syntax
@deprecate abs(f::Base.Pkg.Resolve.MaxSum.Field) abs.(f)
@deprecate abs(B::BitArray) abs.(B)
@deprecate abs(M::Bidiagonal) abs.(M)
@deprecate abs(D::Diagonal) abs.(D)
@deprecate abs(M::Tridiagonal) abs.(M)
@deprecate abs(M::SymTridiagonal) abs.(M)
@deprecate abs(x::AbstractSparseVector) abs.(x)

# Deprecate @textmime into the Multimedia module, #18441
@eval Multimedia macro textmime(mime)
    Base.depwarn(string("`@textmime \"mime\"` is deprecated; use ",
        "`Base.Multimedia.istextmime(::MIME\"mime\") = true` instead"
        ), :textmime)
    quote
        Base.Multimedia.istextmime(::MIME{$(Meta.quot(Symbol(mime)))}) = true
    end
end

@deprecate ipermutedims(A::AbstractArray,p) permutedims(A, invperm(p))

# 18696
function ($)(x, y)
    depwarn("`x \$ y` is deprecated.  use `xor(x, y)` or `x ⊻ y` instead.", :$)
    xor(x, y)
end
export $

@deprecate is (===)

# midpoints of intervals
@deprecate midpoints(r::AbstractRange) r[1:length(r)-1] + 0.5*step(r)
@deprecate midpoints(v::AbstractVector) [0.5*(v[i] + v[i+1]) for i in 1:length(v)-1]

@deprecate_binding Filter    Iterators.Filter
@deprecate_binding Zip       Iterators.Zip
@deprecate filter(flt, itr)  Iterators.filter(flt, itr)
@deprecate_binding rest      Iterators.rest
@deprecate_binding countfrom Iterators.countfrom
@deprecate_binding take      Iterators.take
@deprecate_binding drop      Iterators.drop
@deprecate_binding cycle     Iterators.cycle
@deprecate_binding repeated  Iterators.repeated

# promote_op method where the operator is also a type
function promote_op(op::Type, Ts::Type...)
    depwarn("promote_op(op::Type, ::Type...) is deprecated as it is no " *
            "longer needed in Base. If you need its functionality, consider " *
            "defining it locally.", :promote_op)
    if isdefined(Core, :Inference)
        return Core.Inference.return_type(op, Tuple{Ts...})
    end
    return op
end

# NOTE: Deprecation of `isdefined(a::Array, i::Int)` is implemented in src/array.c
# and deprecation of `invoke(f, (types...), ...)` is implemented in src/builtins.c
# To be removed when 0.6 deprecations are removed

# NOTE: Deprecation of Channel{T}() is implemented in channels.jl.
# To be removed from there when 0.6 deprecations are removed.

# Not exported, but probably better to have deprecations anyway
function reduced_dims(::Tuple{}, d::Int)
    d < 1 && throw(ArgumentError("dimension must be ≥ 1, got $d"))
    ()
end
reduced_dims(::Tuple{}, region) = ()
function reduced_dims(dims::Dims, region)
    Base.depwarn("`reduced_dims` is deprecated for Dims-tuples; pass `indices` to `reduced_indices` instead", :reduced_dims)
    map(last, reduced_indices(map(OneTo, dims), region))
end

function reduced_dims0(::Tuple{}, d::Int)
    d < 1 && throw(ArgumentError("dimension must be ≥ 1, got $d"))
    ()
end
reduced_dims0(::Tuple{}, region) = ()
function reduced_dims0(dims::Dims, region)
    Base.depwarn("`reduced_dims0` is deprecated for Dims-tuples; pass `indices` to `reduced_indices0` instead", :reduced_dims0)
    map(last, reduced_indices0(map(OneTo, dims), region))
end

function reduced_dims(a::AbstractArray, region)
    Base.depwarn("`reduced_dims` is deprecated in favor of `reduced_indices`", :reduced_dims)
    to_shape(reduced_indices(a, region))  # to_shape keeps the return-type consistent, when it's possible to do so
end

function reduced_dims0(a::AbstractArray, region)
    Base.depwarn("`reduced_dims0` is deprecated in favor of `reduced_indices0`", :reduced_dims)
    to_shape(reduced_indices0(a, region))
end

# #18218
@eval Base.LinAlg begin
    function arithtype(T)
        Base.depwarn(string("arithtype is now deprecated. If you were using it inside a ",
            "promote_op call, use promote_op(LinAlg.matprod, Ts...) instead. Otherwise, ",
            "if you need its functionality, consider defining it locally."),
            :arithtype)
        T
    end
    function arithtype(::Type{Bool})
        Base.depwarn(string("arithtype is now deprecated. If you were using it inside a ",
            "promote_op call, use promote_op(LinAlg.matprod, Ts...) instead. Otherwise, ",
            "if you need its functionality, consider defining it locally."),
            :arithtype)
        Int
    end
end

# #19246
@deprecate den denominator
@deprecate num numerator

# #19088
@deprecate takebuf_array take!
@deprecate takebuf_string(b) String(take!(b))

# Index conversions revamp; #19730
function getindex(A::LogicalIndex, i::Int)
    depwarn("getindex(A::LogicalIndex, i) is deprecated; use iteration or index into the result of `collect(A)` instead.", :getindex)
    checkbounds(A, i)
    first(Iterators.drop(A, i-1))
end
function to_indexes(I...)
    Istr = join(I, ", ")
    depwarn("to_indexes is deprecated; pass both the source array `A` and indices as `to_indices(A, $Istr)` instead.", :to_indexes)
    map(_to_index, I)
end
_to_index(i) = to_index(I)
_to_index(c::Colon) = c
const _colon_usage_msg = "convert Colons to a set of indices for indexing into array `A` by passing them in a complete tuple of indices `I` to `to_indices(A, I)`"
function getindex(::Colon, i)
    depwarn("getindex(::Colon, i) is deprecated; $_colon_usage_msg", :getindex)
    to_index(i)
end
function unsafe_getindex(::Colon, i::Integer)
    depwarn("getindex(::Colon, i) is deprecated; $_colon_usage_msg", :unsafe_getindex)
    to_index(i)
end
function step(::Colon)
    depwarn("step(::Colon) is deprecated; $_colon_usage_msg", :step)
    1
end
function isempty(::Colon)
    depwarn("isempty(::Colon) is deprecated; $_colon_usage_msg", :isempty)
    false
end
function in(::Integer, ::Colon)
    depwarn("in(::Integer, ::Colon) is deprecated; $_colon_usage_msg", :in)
    true
end

# #18931
@deprecate cummin(A, dim=1) accumulate(min, A, dim)
@deprecate cummax(A, dim=1) accumulate(max, A, dim)

# #19598
@deprecate sumabs(x)          sum(abs, x)
@deprecate sumabs(A, region)  sum(abs, A, region)
@deprecate sumabs2(x)         sum(abs2, x)
@deprecate sumabs2(A, region) sum(abs2, A, region)
@deprecate minabs(x)          minimum(abs, x)
@deprecate minabs(A, region)  minimum(abs, A, region)
@deprecate maxabs(x)          maximum(abs, x)
@deprecate maxabs(A, region)  maximum(abs, A, region)

for (dep, f, op) in [(:sumabs!, :sum!, :abs),
                     (:sumabs2!, :sum!, :abs2),
                     (:minabs!, :minimum!, :abs),
                     (:maxabs!, :maximum!, :abs)]
    @eval function ($dep)(r, A; init=true)
        Base.depwarn("$dep(r, A; init=$init) is deprecated, use $f($op, r, A; init=$init) instead.", Symbol($dep))
        ($f)($op, r, A; init=init)
    end
end

## Deprecate broadcast_zpreserving[!] (wasn't exported, but might as well be friendly)
function gen_broadcast_function_sparse(genbody::Function, f::Function, is_first_sparse::Bool)
    body = genbody(f, is_first_sparse)
    @eval let
        local _F_
        function _F_(B::SparseMatrixCSC{Tv,Ti}, A_1, A_2) where {Tv,Ti}
            $body
        end
        _F_
    end
end
function gen_broadcast_body_zpreserving(f::Function, is_first_sparse::Bool)
    F = Expr(:quote, f)
    if is_first_sparse
        A1 = :(A_1)
        A2 = :(A_2)
        op1 = :(val1)
        op2 = :(val2)
    else
        A1 = :(A_2)
        A2 = :(A_1)
        op1 = :(val2)
        op2 = :(val1)
    end
    quote
        Base.Broadcast.check_broadcast_indices(indices(B), $A1)
        Base.Broadcast.check_broadcast_indices(indices(B), $A2)

        nnzB = isempty(B) ? 0 :
               nnz($A1) * div(B.n, ($A1).n) * div(B.m, ($A1).m)
        if length(B.rowval) < nnzB
            resize!(B.rowval, nnzB)
        end
        if length(B.nzval) < nnzB
            resize!(B.nzval, nnzB)
        end
        z = zero(Tv)

        ptrB = 1
        B.colptr[1] = 1

        @inbounds for col = 1:B.n
            ptr1::Int  = ($A1).n == 1 ? ($A1).colptr[1] : ($A1).colptr[col]
            stop1::Int = ($A1).n == 1 ? ($A1).colptr[2] : ($A1).colptr[col+1]
            col2 = size($A2, 2) == 1 ? 1 : col
            row = 1
            while ptr1 < stop1 && row <= B.m
                if ($A1).m != 1
                    row = ($A1).rowval[ptr1]
                end
                row2 = size($A2, 1) == 1 ? 1 : row
                val1 = ($A1).nzval[ptr1]
                val2 = ($A2)[row2,col2]
                res = ($F)($op1, $op2)
                if res != z
                    B.rowval[ptrB] = row
                    B.nzval[ptrB] = res
                    ptrB += 1
                end
                if ($A1).m != 1
                    ptr1 += 1
                else
                    row += 1
                end
            end
            B.colptr[col+1] = ptrB
        end
        deleteat!(B.rowval, B.colptr[end]:length(B.rowval))
        deleteat!(B.nzval, B.colptr[end]:length(B.nzval))
        nothing
    end
end
for (Bsig, A1sig, A2sig, gbb, funcname) in
    (
     (SparseMatrixCSC   , SparseMatrixCSC  ,  Array,  :gen_broadcast_body_zpreserving, :_broadcast_zpreserving!),
     (SparseMatrixCSC   , Array  ,  SparseMatrixCSC,  :gen_broadcast_body_zpreserving, :_broadcast_zpreserving!),
     (SparseMatrixCSC   , Number  ,  SparseMatrixCSC,  :gen_broadcast_body_zpreserving, :_broadcast_zpreserving!),
     (SparseMatrixCSC   , SparseMatrixCSC  ,  Number,  :gen_broadcast_body_zpreserving, :_broadcast_zpreserving!),
     (SparseMatrixCSC   , BitArray  ,  SparseMatrixCSC,  :gen_broadcast_body_zpreserving, :_broadcast_zpreserving!),
     (SparseMatrixCSC   , SparseMatrixCSC  ,  BitArray,  :gen_broadcast_body_zpreserving, :_broadcast_zpreserving!),
     )
    @eval let cache = Dict{Function,Function}()
        global $funcname
        function $funcname(f::Function, B::$Bsig, A1::$A1sig, A2::$A2sig)
            func       = @get! cache  f  gen_broadcast_function_sparse($gbb, f, ($A1sig) <: SparseMatrixCSC)
            # need eval because func was just created by gen_broadcast_function_sparse
            # TODO: convert this to a generated function
            eval(_current_module(), Expr(:body, Expr(:return, Expr(:call, QuoteNode(func), QuoteNode(B), QuoteNode(A1), QuoteNode(A2)))))
            return B
        end
    end  # let broadcast_cache
end
_broadcast_zpreserving!(args...) = broadcast!(args...)
# note: promote_eltype_op also deprecated, defined later in this file
_broadcast_zpreserving(f, As...) =
    broadcast!(f, similar(Array{_promote_eltype_op(f, As...)}, Base.Broadcast.broadcast_indices(As...)), As...)
_broadcast_zpreserving(f::Function, A_1::SparseMatrixCSC{Tv1,Ti1}, A_2::SparseMatrixCSC{Tv2,Ti2}) where {Tv1,Ti1,Tv2,Ti2} =
    _broadcast_zpreserving!(f, spzeros(promote_type(Tv1, Tv2), promote_type(Ti1, Ti2), Base.to_shape(Base.Broadcast.broadcast_indices(A_1, A_2))), A_1, A_2)
_broadcast_zpreserving(f::Function, A_1::SparseMatrixCSC{<:Any,Ti}, A_2::Union{Array,BitArray,Number}) where {Ti} =
    _broadcast_zpreserving!(f, spzeros(promote_eltype(A_1, A_2), Ti, Base.to_shape(Base.Broadcast.broadcast_indices(A_1, A_2))), A_1, A_2)
_broadcast_zpreserving(f::Function, A_1::Union{Array,BitArray,Number}, A_2::SparseMatrixCSC{<:Any,Ti}) where {Ti} =
    _broadcast_zpreserving!(f, spzeros(promote_eltype(A_1, A_2), Ti, Base.to_shape(Base.Broadcast.broadcast_indices(A_1, A_2))), A_1, A_2)

function _depstring_bczpres()
    return string("broadcast_zpreserving[!] is deprecated. Generic sparse broadcast[!] ",
        "provides most of broadcast_zpreserving[!]'s functionality. If you have a use case ",
        "that generic sparse broadcast[!] does not cover, please describe your use case in ",
        " issue #19533 (https://github.com/JuliaLang/julia/issues/19533).")
end
function _depwarn_bczpres(f, args...)
    depwarn(_depstring_bczpres(), :broadcast_zpreserving)
    return _broadcast_zpreserving(f, args...)
end
function _depwarn_bczpres!(f, args...)
    depwarn(_depstring_bczpres(), :broadcast_zpreserving!)
    return _broadcast_zpreserving!(f, args...)
end
@eval SparseArrays begin
    broadcast_zpreserving(f, args...) = Base._depwarn_bczpres(f, args...)
    broadcast_zpreserving(f, A::SparseMatrixCSC, B::SparseMatrixCSC) = Base._depwarn_bczpres(f, A, B)
    broadcast_zpreserving(f, A::SparseMatrixCSC, B::Union{Array,BitArray,Number}) = Base._depwarn_bczpres(f, A, B)
    broadcast_zpreserving(f, A::Union{Array,BitArray,Number}, B::SparseMatrixCSC) = Base._depwarn_bczpres(f, A, B)
    broadcast_zpreserving!(f, args...) = Base._depwarn_bczpres!(f, args...)
    broadcast_zpreserving!(f, C::SparseMatrixCSC, A::SparseMatrixCSC, B::Union{Array,BitArray,Number}) = Base._depwarn_bczpres!(f, C, A, B)
    broadcast_zpreserving!(f, C::SparseMatrixCSC, A::Union{Array,BitArray,Number}, B::SparseMatrixCSC) = Base._depwarn_bczpres!(f, C, A, B)
end

# #19719
@deprecate getindex(t::Tuple, r::AbstractArray)       getindex(t, vec(r))
@deprecate getindex(t::Tuple, b::AbstractArray{Bool}) getindex(t, vec(b))

# Deprecate isimag (#19947).
@deprecate isimag(z::Number) iszero(real(z))

# Deprecate vectorized xor in favor of compact broadcast syntax
@deprecate xor(a::Bool, B::BitArray)                xor.(a, B)
@deprecate xor(A::BitArray, b::Bool)                xor.(A, b)
@deprecate xor(a::Number, B::AbstractArray)         xor.(a, B)
@deprecate xor(A::AbstractArray, b::Number)         xor.(A, b)
@deprecate xor(A::AbstractArray, B::AbstractArray)  xor.(A, B)

# Broadcast now returns a BitArray when the resulting eltype is Bool (#17623)
@deprecate bitbroadcast broadcast

# Deprecate two-argument map! (map!(f, A)) for a cycle in anticipation of semantic change
@deprecate map!(f::F, A::AbstractArray) where {F} map!(f, A, A)
@deprecate asyncmap!(f, c; ntasks=0, batch_size=nothing) asyncmap!(f, c, c; ntasks=ntasks, batch_size=batch_size)

# Not exported, but used outside Base
_promote_array_type(F, ::Type, ::Type, T::Type) = T
_promote_array_type(F, ::Type{<:Real}, ::Type{A}, ::Type) where {A<:AbstractFloat} = A
_promote_array_type(F, ::Type{<:Integer}, ::Type{A}, ::Type) where {A<:Integer} = A
_promote_array_type(::typeof(/), ::Type{<:Integer}, ::Type{<:Integer}, T::Type) = T
_promote_array_type(::typeof(\), ::Type{<:Integer}, ::Type{<:Integer}, T::Type) = T
_promote_array_type(::typeof(/), ::Type{<:Integer}, ::Type{Bool}, T::Type) = T
_promote_array_type(::typeof(\), ::Type{<:Integer}, ::Type{Bool}, T::Type) = T
_promote_array_type(F, ::Type{<:Integer}, ::Type{Bool}, T::Type) = T
_promote_array_type(F, ::Type{<:Union{Complex, Real}}, ::Type{Complex{T}}, ::Type) where {T<:AbstractFloat} = Complex{T}
function promote_array_type(F, R, S, T)
    Base.depwarn("`promote_array_type` is deprecated as it is no longer needed " *
                 "in Base. See https://github.com/JuliaLang/julia/issues/19669 " *
                 "for more information.", :promote_array_type)
    _promote_array_type(F, R, S, T)
end

# Deprecate manually vectorized abs2 methods in favor of compact broadcast syntax
@deprecate abs2(x::AbstractSparseVector) abs2.(x)

# Deprecate manually vectorized sign methods in favor of compact broadcast syntax
@deprecate sign(A::AbstractArray) sign.(A)

# Deprecate manually vectorized trigonometric and hyperbolic functions in favor of compact broadcast syntax
for f in (:secd, :cscd, :cotd)
    @eval import .Math: $f
    @eval @deprecate $f(A::AbstractArray{<:Number}) $f.(A)
end

# Deprecate vectorized two-argument complex in favor of compact broadcast syntax
@deprecate complex(A::AbstractArray, b::Real)           complex.(A, b)
@deprecate complex(a::Real, B::AbstractArray)           complex.(a, B)
@deprecate complex(A::AbstractArray, B::AbstractArray)  complex.(A, B)

# Deprecate manually vectorized clamp methods in favor of compact broadcast syntax
import .Math: clamp
@deprecate clamp(A::AbstractArray, lo, hi) clamp.(A, lo, hi)

# Deprecate manually vectorized round methods in favor of compact broadcast syntax
@deprecate round(M::Bidiagonal) round.(M)
@deprecate round(M::Tridiagonal) round.(M)
@deprecate round(M::SymTridiagonal) round.(M)
@deprecate round(::Type{T}, x::AbstractArray) where {T} round.(T, x)
@deprecate round(::Type{T}, x::AbstractArray, r::RoundingMode) where {T} round.(T, x, r)
@deprecate round(x::AbstractArray, r::RoundingMode) round.(x, r)
@deprecate round(x::AbstractArray, digits::Integer, base::Integer = 10) round.(x, digits, base)

# Deprecate manually vectorized trunc methods in favor of compact broadcast syntax
@deprecate trunc(M::Bidiagonal) trunc.(M)
@deprecate trunc(M::Tridiagonal) trunc.(M)
@deprecate trunc(M::SymTridiagonal) trunc.(M)
@deprecate trunc(::Type{T}, x::AbstractArray) where {T} trunc.(T, x)
@deprecate trunc(x::AbstractArray, digits::Integer, base::Integer = 10) trunc.(x, digits, base)

# Deprecate manually vectorized floor methods in favor of compact broadcast syntax
@deprecate floor(M::Bidiagonal) floor.(M)
@deprecate floor(M::Tridiagonal) floor.(M)
@deprecate floor(M::SymTridiagonal) floor.(M)
@deprecate floor(::Type{T}, A::AbstractArray) where {T} floor.(T, A)
@deprecate floor(A::AbstractArray, digits::Integer, base::Integer = 10) floor.(A, digits, base)

# Deprecate manually vectorized ceil methods in favor of compact broadcast syntax
@deprecate ceil(M::Bidiagonal) ceil.(M)
@deprecate ceil(M::Tridiagonal) ceil.(M)
@deprecate ceil(M::SymTridiagonal) ceil.(M)
@deprecate ceil(::Type{T}, x::AbstractArray) where {T} ceil.(T, x)
@deprecate ceil(x::AbstractArray, digits::Integer, base::Integer = 10) ceil.(x, digits, base)

# Deprecate manually vectorized `big` methods in favor of compact broadcast syntax
@deprecate big(r::UnitRange) big.(r)
@deprecate big(r::StepRange) big.(r)
@deprecate big(r::StepRangeLen) big.(r)
@deprecate big(r::LinSpace) big.(r)
@deprecate big(x::AbstractArray{<:Integer}) big.(x)
@deprecate big(x::AbstractArray{<:AbstractFloat}) big.(x)
@deprecate big(A::LowerTriangular) big.(A)
@deprecate big(A::UpperTriangular) big.(A)
@deprecate big(A::Base.LinAlg.UnitLowerTriangular) big.(A)
@deprecate big(A::Base.LinAlg.UnitUpperTriangular) big.(A)
@deprecate big(B::Bidiagonal) big.(B)
@deprecate big(A::AbstractArray{<:Complex{<:Integer}}) big.(A)
@deprecate big(A::AbstractArray{<:Complex{<:AbstractFloat}}) big.(A)
@deprecate big(x::AbstractArray{<:Complex{<:Rational{<:Integer}}}) big.(A)

# Deprecate manually vectorized div methods in favor of compact broadcast syntax
@deprecate div(A::Number, B::AbstractArray) div.(A, B)
@deprecate div(A::AbstractArray, B::Number) div.(A, B)
@deprecate div(A::AbstractArray, B::AbstractArray) div.(A, B)

# Deprecate manually vectorized rem methods in favor of compact broadcast syntax
@deprecate rem(A::Number, B::AbstractArray) rem.(A, B)
@deprecate rem(A::AbstractArray, B::Number) rem.(A, B)

# Deprecate manually vectorized mod methods in favor of compact broadcast syntax
@deprecate mod(B::BitArray, x::Bool) mod.(B, x)
@deprecate mod(x::Bool, B::BitArray) mod.(x, B)
@deprecate mod(A::AbstractArray, B::AbstractArray) mod.(A, B)
@deprecate mod(x::Number, A::AbstractArray) mod.(x, A)
@deprecate mod(A::AbstractArray, x::Number) mod.(A, x)

# Deprecate vectorized & in favor of dot syntax
@deprecate (&)(a::Bool, B::BitArray)                a .& B
@deprecate (&)(A::BitArray, b::Bool)                A .& b
@deprecate (&)(a::Number, B::AbstractArray)         a .& B
@deprecate (&)(A::AbstractArray, b::Number)         A .& b
@deprecate (&)(A::AbstractArray, B::AbstractArray)  A .& B

# Deprecate vectorized | in favor of compact broadcast syntax
@deprecate (|)(a::Bool, B::BitArray)                a .| B
@deprecate (|)(A::BitArray, b::Bool)                A .| b
@deprecate (|)(a::Number, B::AbstractArray)         a .| B
@deprecate (|)(A::AbstractArray, b::Number)         A .| b
@deprecate (|)(A::AbstractArray, B::AbstractArray)  A .| B

# Deprecate vectorized ifelse
@deprecate ifelse(c::AbstractArray{Bool}, x, y) ifelse.(c, x, y)
@deprecate ifelse(c::AbstractArray{Bool}, x, y::AbstractArray) ifelse.(c, x, y)
@deprecate ifelse(c::AbstractArray{Bool}, x::AbstractArray, y) ifelse.(c, x, y)
@deprecate ifelse(c::AbstractArray{Bool}, x::AbstractArray, y::AbstractArray) ifelse.(c, x, y)

# Deprecate vectorized !
@deprecate(!(A::AbstractArray{Bool}), .!A) # parens for #20541
@deprecate(!(B::BitArray), .!B) # parens for #20541

# Deprecate vectorized ~
@deprecate ~(A::AbstractArray) .~A
@deprecate ~(B::BitArray) .~B

function Math.frexp(A::Array{<:AbstractFloat})
    depwarn(string("`frexp(x::Array)` is discontinued. Though not a direct replacement, ",
                   "consider using dot-syntax to `broadcast` scalar `frexp` over `Array`s ",
                   "instead, for example `frexp.(rand(4))`."), :frexp)
    F = similar(A)
    E = Array{Int}(uninitialized, size(A))
    for (iF, iE, iA) in zip(eachindex(F), eachindex(E), eachindex(A))
        F[iF], E[iE] = frexp(A[iA])
    end
    return (F, E)
end

# Deprecate reducing isinteger over arrays
@deprecate isinteger(A::AbstractArray) all(isinteger, A)

# Deprecate promote_eltype_op (#19814, #19937)
_promote_eltype_op(::Any) = Any
_promote_eltype_op(op, A) = (@_inline_meta; promote_op(op, eltype(A)))
_promote_eltype_op(op, A, B) = (@_inline_meta; promote_op(op, eltype(A), eltype(B)))
_promote_eltype_op(op, A, B, C, D...) = (@_inline_meta; _promote_eltype_op(op, eltype(A), _promote_eltype_op(op, B, C, D...)))
@inline function promote_eltype_op(args...)
    depwarn("""
            `promote_eltype_op` is deprecated and should not be used.
            See https://github.com/JuliaLang/julia/issues/19669.""",
            :promote_eltype_op)
    _promote_eltype_op(args...)
end


function unsafe_wrap(::Type{String}, p::Union{Ptr{UInt8},Ptr{Int8}}, len::Integer, own::Bool=false)
    Base.depwarn("unsafe_wrap(String, ...) is deprecated; use `unsafe_string` instead.", :unsafe_wrap)
    #ccall(:jl_array_to_string, Ref{String}, (Any,),
    #      ccall(:jl_ptr_to_array_1d, Vector{UInt8}, (Any, Ptr{UInt8}, Csize_t, Cint),
    #            Vector{UInt8}, p, len, own))
    unsafe_string(p, len)
end
unsafe_wrap(::Type{String}, p::Union{Ptr{UInt8},Ptr{Int8}}, own::Bool=false) =
    unsafe_wrap(String, p, ccall(:strlen, Csize_t, (Ptr{UInt8},), p), own)
unsafe_wrap(::Type{String}, p::Cstring, own::Bool=false) = unsafe_wrap(String, convert(Ptr{UInt8}, p), own)
unsafe_wrap(::Type{String}, p::Cstring, len::Integer, own::Bool=false) =
    unsafe_wrap(String, convert(Ptr{UInt8}, p), len, own)

# #19660
@deprecate finalize(sa::LibGit2.StrArrayStruct) LibGit2.free(sa)
@deprecate finalize(sa::LibGit2.Buffer) LibGit2.free(sa)

## produce, consume, and task iteration
# NOTE: When removing produce/consume, also remove field Task.consumers and related code in
# task.jl and event.jl

function produce(v)
    depwarn("produce is now deprecated. Use Channels for inter-task communication.", :produce)

    ct = current_task()
    local empty, t, q
    while true
        q = ct.consumers
        if isa(q,Task)
            t = q
            ct.consumers = nothing
            empty = true
            break
        elseif isa(q,Condition) && !isempty(q.waitq)
            t = shift!(q.waitq)
            empty = isempty(q.waitq)
            break
        end
        wait()
    end

    t.state == :runnable || throw(AssertionError("producer.consumer.state == :runnable"))
    if empty
        schedule_and_wait(t, v)
        while true
            # wait until there are more consumers
            q = ct.consumers
            if isa(q,Task)
                return q.result
            elseif isa(q,Condition) && !isempty(q.waitq)
                return q.waitq[1].result
            end
            wait()
        end
    else
        schedule(t, v)
        # make sure `t` runs before us. otherwise, the producer might
        # finish before `t` runs again, causing it to see the producer
        # as done, causing done(::Task, _) to miss the value `v`.
        # see issue #7727
        yield()
        return q.waitq[1].result
    end
end
produce(v...) = produce(v)
export produce

function consume(P::Task, values...)
    depwarn("consume is now deprecated. Use Channels for inter-task communication.", :consume)

    if istaskdone(P)
        return wait(P)
    end

    ct = current_task()
    ct.result = length(values)==1 ? values[1] : values

    #### un-optimized version
    #if P.consumers === nothing
    #    P.consumers = Condition()
    #end
    #push!(P.consumers.waitq, ct)
    # optimized version that avoids the queue for 1 consumer
    if P.consumers === nothing || (isa(P.consumers,Condition)&&isempty(P.consumers.waitq))
        P.consumers = ct
    else
        if isa(P.consumers, Task)
            t = P.consumers
            P.consumers = Condition()
            push!(P.consumers.waitq, t)
        end
        push!(P.consumers.waitq, ct)
    end

    P.state == :runnable ? schedule_and_wait(P) : wait() # don't attempt to queue it twice
end
export consume

function start(t::Task)
    depwarn(string("Task iteration is now deprecated.",
                   " Use Channels for inter-task communication. ",
                   " A for-loop on a Channel object is terminated by calling `close` on the object."), :taskfor)
    nothing
end
function done(t::Task, val)
    t.result = consume(t)
    istaskdone(t)
end
next(t::Task, val) = (t.result, nothing)
iteratorsize(::Type{Task}) = SizeUnknown()
iteratoreltype(::Type{Task}) = EltypeUnknown()

isempty(::Task) = error("isempty not defined for Tasks")

# Deprecate Array(T, dims...) in favor of proper type constructors
@deprecate Array(::Type{T}, d::NTuple{N,Int}) where {T,N}               Array{T}(uninitialized, d)
@deprecate Array(::Type{T}, d::Int...) where {T}                        Array{T}(uninitialized, d...)
@deprecate Array(::Type{T}, m::Int) where {T}                           Array{T}(uninitialized, m)
@deprecate Array(::Type{T}, m::Int,n::Int) where {T}                    Array{T}(uninitialized, m,n)
@deprecate Array(::Type{T}, m::Int,n::Int,o::Int) where {T}             Array{T}(uninitialized, m,n,o)
@deprecate Array(::Type{T}, d::Integer...) where {T}                    Array{T}(uninitialized, convert(Tuple{Vararg{Int}}, d))
@deprecate Array(::Type{T}, m::Integer) where {T}                       Array{T}(uninitialized, Int(m))
@deprecate Array(::Type{T}, m::Integer,n::Integer) where {T}            Array{T}(uninitialized, Int(m),Int(n))
@deprecate Array(::Type{T}, m::Integer,n::Integer,o::Integer) where {T} Array{T}(uninitialized, Int(m),Int(n),Int(o))

@noinline function is_intrinsic_expr(@nospecialize(x))
    Base.depwarn("is_intrinsic_expr is deprecated. There are no intrinsic functions anymore.", :is_intrinsic_expr)
    return false
end

@deprecate EachLine(stream, ondone) EachLine(stream, ondone=ondone)

# LibGit2 refactor (#19839)
@eval Base.LibGit2 begin
     Base.@deprecate_binding Oid GitHash
     Base.@deprecate_binding GitAnyObject GitUnknownObject

     @deprecate owner(x) repository(x) false
     @deprecate get(::Type{T}, repo::GitRepo, x) where {T<:GitObject} T(repo, x) false
     @deprecate get(::Type{T}, repo::GitRepo, oid::GitHash, oid_size::Int) where {T<:GitObject} T(repo, GitShortHash(oid, oid_size)) false
     @deprecate revparse(repo::GitRepo, objname::AbstractString) GitObject(repo, objname) false
     @deprecate object(repo::GitRepo, te::GitTreeEntry) GitObject(repo, te) false
     @deprecate commit(ann::GitAnnotated) GitHash(ann) false
     @deprecate lookup(repo::GitRepo, oid::GitHash) GitBlob(repo, oid) false
    function Base.cat(repo::GitRepo, ::Type{T}, spec::Union{AbstractString,AbstractGitHash}) where T<:GitObject
        Base.depwarn("cat(repo::GitRepo, T, spec) is deprecated, use content(T(repo, spec))", :cat)
        try
            return content(GitBlob(repo, spec))
        catch e
            isa(e, LibGit2.GitError) && return nothing
            rethrow(e)
        end
    end
    Base.cat(repo::GitRepo, spec::Union{AbstractString,AbstractGitHash}) = cat(repo, GitBlob, spec)
end

# TODO: remove `:typealias` from BINDING_HEADS in base/docs/Docs.jl
# TODO: remove `'typealias` case in expand-table in julia-syntax.scm

# FloatRange replaced by StepRangeLen

## Old-style floating point ranges. We reimplement them here because
## the replacement StepRangeLen also has 4 real-valued fields, which
## makes deprecation tricky. See #20506.

struct Use_StepRangeLen_Instead{T<:AbstractFloat} <: AbstractRange{T}
    start::T
    step::T
    len::T
    divisor::T
end

Use_StepRangeLen_Instead(a::AbstractFloat, s::AbstractFloat, l::Real, d::AbstractFloat) =
    Use_StepRangeLen_Instead{promote_type(typeof(a),typeof(s),typeof(d))}(a,s,l,d)

isempty(r::Use_StepRangeLen_Instead) = length(r) == 0

step(r::Use_StepRangeLen_Instead) = r.step/r.divisor

length(r::Use_StepRangeLen_Instead) = Integer(r.len)

first(r::Use_StepRangeLen_Instead{T}) where {T} = convert(T, r.start/r.divisor)

last(r::Use_StepRangeLen_Instead{T}) where {T} = convert(T, (r.start + (r.len-1)*r.step)/r.divisor)

start(r::Use_StepRangeLen_Instead) = 0
done(r::Use_StepRangeLen_Instead, i::Int) = length(r) <= i
next(r::Use_StepRangeLen_Instead{T}, i::Int) where {T} =
    (convert(T, (r.start + i*r.step)/r.divisor), i+1)

function getindex(r::Use_StepRangeLen_Instead{T}, i::Integer) where T
    @_inline_meta
    @boundscheck checkbounds(r, i)
    convert(T, (r.start + (i-1)*r.step)/r.divisor)
end

function getindex(r::Use_StepRangeLen_Instead, s::OrdinalRange)
    @_inline_meta
    @boundscheck checkbounds(r, s)
    Use_StepRangeLen_Instead(r.start + (first(s)-1)*r.step, step(s)*r.step, length(s), r.divisor)
end

-(r::Use_StepRangeLen_Instead)   = Use_StepRangeLen_Instead(-r.start, -r.step, r.len, r.divisor)
+(x::Real, r::Use_StepRangeLen_Instead) = Use_StepRangeLen_Instead(r.divisor*x + r.start, r.step, r.len, r.divisor)
-(x::Real, r::Use_StepRangeLen_Instead) = Use_StepRangeLen_Instead(r.divisor*x - r.start, -r.step, r.len, r.divisor)
-(r::Use_StepRangeLen_Instead, x::Real) = Use_StepRangeLen_Instead(r.start - r.divisor*x, r.step, r.len, r.divisor)
*(x::Real, r::Use_StepRangeLen_Instead)   = Use_StepRangeLen_Instead(x*r.start, x*r.step, r.len, r.divisor)
*(r::Use_StepRangeLen_Instead, x::Real)   = x * r
/(r::Use_StepRangeLen_Instead, x::Real)   = Use_StepRangeLen_Instead(r.start/x, r.step/x, r.len, r.divisor)
promote_rule(::Type{Use_StepRangeLen_Instead{T1}},::Type{Use_StepRangeLen_Instead{T2}}) where {T1,T2} =
    Use_StepRangeLen_Instead{promote_type(T1,T2)}
convert(::Type{Use_StepRangeLen_Instead{T}}, r::Use_StepRangeLen_Instead{T}) where {T<:AbstractFloat} = r
convert(::Type{Use_StepRangeLen_Instead{T}}, r::Use_StepRangeLen_Instead) where {T<:AbstractFloat} =
    Use_StepRangeLen_Instead{T}(r.start,r.step,r.len,r.divisor)

promote_rule(::Type{Use_StepRangeLen_Instead{F}}, ::Type{OR}) where {F,OR<:OrdinalRange} =
    Use_StepRangeLen_Instead{promote_type(F,eltype(OR))}
convert(::Type{Use_StepRangeLen_Instead{T}}, r::OrdinalRange) where {T<:AbstractFloat} =
    Use_StepRangeLen_Instead{T}(first(r), step(r), length(r), one(T))
convert(::Type{Use_StepRangeLen_Instead}, r::OrdinalRange{T}) where {T} =
    Use_StepRangeLen_Instead{typeof(float(first(r)))}(first(r), step(r), length(r), one(T))

promote_rule(::Type{LinSpace{F}}, ::Type{OR}) where {F,OR<:Use_StepRangeLen_Instead} =
    LinSpace{promote_type(F,eltype(OR))}
convert(::Type{LinSpace{T}}, r::Use_StepRangeLen_Instead) where {T<:AbstractFloat} =
    linspace(convert(T, first(r)), convert(T, last(r)), convert(T, length(r)))
convert(::Type{LinSpace}, r::Use_StepRangeLen_Instead{T}) where {T<:AbstractFloat} =
    convert(LinSpace{T}, r)

reverse(r::Use_StepRangeLen_Instead)   = Use_StepRangeLen_Instead(r.start + (r.len-1)*r.step, -r.step, r.len, r.divisor)

function sum(r::Use_StepRangeLen_Instead)
    l = length(r)
    if iseven(l)
        s = r.step * (l-1) * (l>>1)
    else
        s = (r.step * l) * ((l-1)>>1)
    end
    return (l * r.start + s)/r.divisor
end

@deprecate_binding FloatRange Use_StepRangeLen_Instead

## end of FloatRange

@noinline zero_arg_matrix_constructor(prefix::String) =
    depwarn("$prefix() is deprecated, use $prefix(uninitialized, 0, 0) instead.", :zero_arg_matrix_constructor)
function Matrix{T}() where T
    zero_arg_matrix_constructor("Matrix{T}")
    return Matrix{T}(uninitialized, 0, 0)
end
function Matrix()
    zero_arg_matrix_constructor("Matrix")
    return Matrix(uninitialized, 0, 0)
end

for name in ("alnum", "alpha", "cntrl", "digit", "number", "graph",
             "lower", "print", "punct", "space", "upper", "xdigit")
    f = Symbol("is",name)
    @eval import .UTF8proc: $f
    @eval @deprecate ($f)(s::AbstractString) all($f, s)
end

# TODO: remove warning for using `_` in parse_input_line in base/client.jl

# Special functions have been moved to a package
for f in (:airyai, :airyaiprime, :airybi, :airybiprime, :airyaix, :airyaiprimex, :airybix, :airybiprimex,
          :besselh, :besselhx, :besseli, :besselix, :besselj, :besselj0, :besselj1, :besseljx, :besselk,
          :besselkx, :bessely, :bessely0, :bessely1, :besselyx,
          :dawson, :erf, :erfc, :erfcinv, :erfcx, :erfi, :erfinv,
          :eta, :zeta, :digamma, :invdigamma, :polygamma, :trigamma,
          :hankelh1, :hankelh1x, :hankelh2, :hankelh2x,
          :airy, :airyx, :airyprime)
    @eval @deprecate_moved $f "SpecialFunctions"
end

@deprecate_binding LinearIndexing IndexStyle false
@deprecate_binding LinearFast IndexLinear false
@deprecate_binding LinearSlow IndexCartesian false
@deprecate_binding linearindexing IndexStyle false

# #19635
for fname in (:ones, :zeros)
    @eval @deprecate ($fname)(T::Type, arr) ($fname)(T, size(arr))
    @eval ($fname)(::Type{T}, i::Integer) where {T} = ($fname)(T, (i,)) # provides disambiguation with method in Base
    @eval function ($fname)(::Type{T}, arr::Array{T}) where T
        msg = $("`$fname{T}(::Type{T}, arr::Array{T})` is deprecated, use `$fname(T, size(arr))` instead.")
        error(msg)
    end
end

# END 0.6 deprecations

# BEGIN 0.7 deprecations

@deprecate issubtype (<:)

@deprecate union() Set()

# 12807
start(::Union{Process, ProcessChain}) = 1
done(::Union{Process, ProcessChain}, i::Int) = (i == 3)
next(p::Union{Process, ProcessChain}, i::Int) = (getindex(p, i), i + 1)
@noinline function getindex(p::Union{Process, ProcessChain}, i::Int)
    depwarn("open(cmd) now returns only a Process<:IO object", :getindex)
    return i == 1 ? getfield(p, p.openstream) : p
end

import .LinAlg: cond
@deprecate cond(F::LinAlg.LU, p::Integer) cond(convert(AbstractArray, F), p)

# PR #21359
import .Random: srand
@deprecate srand(r::MersenneTwister, filename::AbstractString, n::Integer=4) srand(r, read!(filename, Vector{UInt32}(uninitialized, Int(n))))
@deprecate srand(filename::AbstractString, n::Integer=4) srand(read!(filename, Vector{UInt32}(uninitialized, Int(n))))
@deprecate MersenneTwister(filename::AbstractString)  srand(MersenneTwister(0), read!(filename, Vector{UInt32}(uninitialized, Int(4))))

# PR #21974
@deprecate versioninfo(verbose::Bool) versioninfo(verbose=verbose)
@deprecate versioninfo(io::IO, verbose::Bool) versioninfo(io, verbose=verbose)

# PR #22188
import .LinAlg: cholfact, cholfact!
@deprecate cholfact!(A::StridedMatrix, uplo::Symbol, ::Type{Val{false}}) cholfact!(Hermitian(A, uplo), Val(false))
@deprecate cholfact!(A::StridedMatrix, uplo::Symbol) cholfact!(Hermitian(A, uplo))
@deprecate cholfact(A::StridedMatrix, uplo::Symbol, ::Type{Val{false}}) cholfact(Hermitian(A, uplo), Val(false))
@deprecate cholfact(A::StridedMatrix, uplo::Symbol) cholfact(Hermitian(A, uplo))
@deprecate cholfact!(A::StridedMatrix, uplo::Symbol, ::Type{Val{true}}; tol = 0.0) cholfact!(Hermitian(A, uplo), Val(true), tol = tol)
@deprecate cholfact(A::StridedMatrix, uplo::Symbol, ::Type{Val{true}}; tol = 0.0) cholfact(Hermitian(A, uplo), Val(true), tol = tol)

# PR #22245
import .LinAlg: isposdef, isposdef!
@deprecate isposdef(A::AbstractMatrix, UL::Symbol) isposdef(Hermitian(A, UL))
@deprecate isposdef!(A::StridedMatrix, UL::Symbol) isposdef!(Hermitian(A, UL))

# also remove all support machinery in src for current_module when removing this deprecation
# and make Base.include an error
_current_module() = ccall(:jl_get_current_module, Ref{Module}, ())
@noinline function binding_module(s::Symbol)
    depwarn("binding_module(symbol) is deprecated, use `binding_module(module, symbol)` instead.", :binding_module)
    return binding_module(_current_module(), s)
end
export expand
@noinline function expand(@nospecialize(x))
    depwarn("expand(x) is deprecated, use `Meta.lower(module, x)` instead.", :expand)
    return Meta.lower(_current_module(), x)
end
@noinline function macroexpand(@nospecialize(x))
    depwarn("macroexpand(x) is deprecated, use `macroexpand(module, x)` instead.", :macroexpand)
    return macroexpand(_current_module(), x)
end
@noinline function isconst(s::Symbol)
    depwarn("isconst(symbol) is deprecated, use `isconst(module, symbol)` instead.", :isconst)
    return isconst(_current_module(), s)
end
@noinline function include_string(txt::AbstractString, fname::AbstractString)
    depwarn("include_string(string, fname) is deprecated, use `include_string(module, string, fname)` instead.", :include_string)
    return include_string(_current_module(), txt, fname)
end
@noinline function include_string(txt::AbstractString)
    depwarn("include_string(string) is deprecated, use `include_string(module, string)` instead.", :include_string)
    return include_string(_current_module(), txt, "string")
end

"""
    current_module() -> Module

Get the *dynamically* current `Module`, which is the `Module` code is currently being read
from. In general, this is not the same as the module containing the call to this function.

DEPRECATED: use @__MODULE__ instead
"""
@noinline function current_module()
    depwarn("current_module() is deprecated, use `@__MODULE__` instead.", :current_module)
    return _current_module()
end
export current_module

# PR #22062
function LibGit2.set_remote_url(repo::LibGit2.GitRepo, url::AbstractString; remote::AbstractString="origin")
    Base.depwarn(string(
        "`LibGit2.set_remote_url(repo, url; remote=remote)` is deprecated, use ",
        "`LibGit2.set_remote_url(repo, remote, url)` instead."), :set_remote_url)
    LibGit2.set_remote_url(repo, remote, url)
end
function LibGit2.set_remote_url(path::AbstractString, url::AbstractString; remote::AbstractString="origin")
    Base.depwarn(string(
        "`LibGit2.set_remote_url(path, url; remote=remote)` is deprecated, use ",
        "`LibGit2.set_remote_url(path, remote, url)` instead."), :set_remote_url)
    LibGit2.set_remote_url(path, remote, url)
end

module Operators
    for op in [:!, :(!=), :(!==), :%, :&, :*, :+, :-, :/, ://, :<, :<:, :<<, :(<=),
               :<|, :(==), :(===), :>, :>:, :(>=), :>>, :>>>, :\, :^, :colon,
               :adjoint, :getindex, :hcat, :hvcat, :setindex!, :transpose, :vcat,
               :xor, :|, :|>, :~, :×, :÷, :∈, :∉, :∋, :∌, :∘, :√, :∛, :∩, :∪, :≠, :≤,
               :≥, :⊆, :⊈, :⊊, :⊻, :⋅]
        if isdefined(Base, op)
            @eval Base.@deprecate_binding $op Base.$op
        end
    end
end
export Operators

# PR #21956
# This mimics the structure as it was defined in Base to avoid directly breaking code
# that assumes this structure
module DFT
    for f in [:bfft, :bfft!, :brfft, :dct, :dct!, :fft, :fft!, :fftshift, :idct, :idct!,
              :ifft, :ifft!, :ifftshift, :irfft, :plan_bfft, :plan_bfft!, :plan_brfft,
              :plan_dct, :plan_dct!, :plan_fft, :plan_fft!, :plan_idct, :plan_idct!,
              :plan_ifft, :plan_ifft!, :plan_irfft, :plan_rfft, :rfft]
        pkg = endswith(String(f), "shift") ? "AbstractFFTs" : "FFTW"
        @eval Base.@deprecate_moved $f $pkg
    end
    module FFTW
        for f in [:r2r, :r2r!, :plan_r2r, :plan_r2r!]
            @eval Base.@deprecate_moved $f "FFTW"
        end
    end
    Base.deprecate(DFT, :FFTW, 2)
    export FFTW
end
using .DFT
for f in filter(s -> isexported(DFT, s), names(DFT, true))
    @eval export $f
end
module DSP
    for f in [:conv, :conv2, :deconv, :filt, :filt!, :xcorr]
        @eval Base.@deprecate_moved $f "DSP"
    end
end
deprecate(Base, :DSP, 2)
using .DSP
export conv, conv2, deconv, filt, filt!, xcorr

@deprecate_moved SharedArray "SharedArrays" true true

@eval @deprecate_moved $(Symbol("@profile")) "Profile" true true

@deprecate_moved base64encode "Base64" true true
@deprecate_moved base64decode "Base64" true true
@deprecate_moved Base64EncodePipe "Base64" true true
@deprecate_moved Base64DecodePipe "Base64" true true

@deprecate_moved poll_fd "FileWatching" true true
@deprecate_moved poll_file "FileWatching" true true
@deprecate_moved PollingFileWatcher "FileWatching" true true
@deprecate_moved watch_file "FileWatching" true true
@deprecate_moved FileMonitor "FileWatching" true true

@deprecate_moved crc32c "CRC32c" true true

@deprecate_moved DateTime "Dates" true true
@deprecate_moved DateFormat "Dates" true true
@eval @deprecate_moved $(Symbol("@dateformat_str")) "Dates" true true
@deprecate_moved now "Dates" true true

@deprecate_moved eigs "IterativeEigenSolvers" true true
@deprecate_moved svds "IterativeEigenSolvers" true true

# PR #21709
@deprecate cov(x::AbstractVector, corrected::Bool) cov(x, corrected=corrected)
@deprecate cov(x::AbstractMatrix, vardim::Int, corrected::Bool) cov(x, vardim, corrected=corrected)
@deprecate cov(X::AbstractVector, Y::AbstractVector, corrected::Bool) cov(X, Y, corrected=corrected)
@deprecate cov(X::AbstractVecOrMat, Y::AbstractVecOrMat, vardim::Int, corrected::Bool) cov(X, Y, vardim, corrected=corrected)

# bkfact
import .LinAlg: bkfact, bkfact!
function bkfact(A::StridedMatrix, uplo::Symbol, symmetric::Bool = issymmetric(A), rook::Bool = false)
    depwarn("bkfact with uplo and symmetric arguments deprecated. Please use bkfact($(symmetric ? "Symmetric(" : "Hermitian(")A, :$uplo))",
        :bkfact)
    return bkfact(symmetric ? Symmetric(A, uplo) : Hermitian(A, uplo), rook)
end
function bkfact!(A::StridedMatrix, uplo::Symbol, symmetric::Bool = issymmetric(A), rook::Bool = false)
    depwarn("bkfact! with uplo and symmetric arguments deprecated. Please use bkfact!($(symmetric ? "Symmetric(" : "Hermitian(")A, :$uplo))",
        :bkfact!)
    return bkfact!(symmetric ? Symmetric(A, uplo) : Hermitian(A, uplo), rook)
end

# PR #22325
# TODO: when this replace is removed from deprecated.jl:
# 1) rename the function replace_new from strings/util.jl to replace
# 2) update the replace(s::AbstractString, pat, f) method, below replace_new
#    (see instructions there)
function replace(s::AbstractString, pat, f, n::Integer)
    if n <= 0
        depwarn(string("`replace(s, pat, r, count)` with `count <= 0` is deprecated, use ",
                       "`replace(s, pat, r, typemax(Int))` or `replace(s, pat, r)` instead"),
                :replace)
        replace(s, pat, f)
    else
        replace_new(String(s), pat, f, n)
    end
end

# PR #22475
@deprecate ntuple(f, ::Type{Val{N}}) where {N}  ntuple(f, Val(N))
@deprecate fill_to_length(t, val, ::Type{Val{N}}) where {N} fill_to_length(t, val, Val(N)) false
@deprecate literal_pow(a, b, ::Type{Val{N}}) where {N} literal_pow(a, b, Val(N)) false
@eval IteratorsMD @deprecate split(t, V::Type{Val{n}}) where {n} split(t, Val(n)) false
@deprecate sqrtm(A::UpperTriangular{T},::Type{Val{realmatrix}}) where {T,realmatrix} sqrtm(A, Val(realmatrix))
import .LinAlg: lufact, lufact!, qrfact, qrfact!, cholfact, cholfact!
@deprecate lufact(A::AbstractMatrix, ::Type{Val{false}}) lufact(A, Val(false))
@deprecate lufact(A::AbstractMatrix, ::Type{Val{true}}) lufact(A, Val(true))
@deprecate lufact!(A::AbstractMatrix, ::Type{Val{false}}) lufact!(A, Val(false))
@deprecate lufact!(A::AbstractMatrix, ::Type{Val{true}}) lufact!(A, Val(true))
@deprecate qrfact(A::AbstractMatrix, ::Type{Val{false}}) qrfact(A, Val(false))
@deprecate qrfact(A::AbstractMatrix, ::Type{Val{true}}) qrfact(A, Val(true))
@deprecate qrfact!(A::AbstractMatrix, ::Type{Val{false}}) qrfact!(A, Val(false))
@deprecate qrfact!(A::AbstractMatrix, ::Type{Val{true}}) qrfact!(A, Val(true))
@deprecate cholfact(A::AbstractMatrix, ::Type{Val{false}}) cholfact(A, Val(false))
@deprecate cholfact(A::AbstractMatrix, ::Type{Val{true}}; tol = 0.0) cholfact(A, Val(true); tol = tol)
@deprecate cholfact!(A::AbstractMatrix, ::Type{Val{false}}) cholfact!(A, Val(false))
@deprecate cholfact!(A::AbstractMatrix, ::Type{Val{true}}; tol = 0.0) cholfact!(A, Val(true); tol = tol)
@deprecate cat(::Type{Val{N}}, A::AbstractArray...) where {N} cat(Val(N), A...)
@deprecate cat(::Type{Val{N}}, A::SparseArrays._SparseConcatGroup...) where {N} cat(Val(N), A...)
@deprecate cat(::Type{Val{N}}, A::SparseArrays._DenseConcatGroup...) where {N} cat(Val(N), A...)
@deprecate cat_t(::Type{Val{N}}, ::Type{T}, A, B) where {N,T} cat_t(Val(N), T, A, B) false
@deprecate reshape(A::AbstractArray, ::Type{Val{N}}) where {N} reshape(A, Val(N))

@deprecate read(s::IO, x::Ref) read!(s, x)

@deprecate read(s::IO, t::Type, d1::Int, dims::Int...) read!(s, Array{t}(uninitialized, tuple(d1,dims...)))
@deprecate read(s::IO, t::Type, d1::Integer, dims::Integer...) read!(s, Array{t}(uninitialized, convert(Tuple{Vararg{Int}},tuple(d1,dims...))))
@deprecate read(s::IO, t::Type, dims::Dims) read!(s, Array{t}(uninitialized, dims))

function CartesianRange(start::CartesianIndex{N}, stop::CartesianIndex{N}) where N
    inds = map((f,l)->f:l, start.I, stop.I)
    depwarn("the internal representation of CartesianRange has changed, use CartesianRange($inds) (or other more approriate AbstractUnitRange type) instead.", :CartesianRange)
    CartesianRange(inds)
end

# PR #20005
function InexactError()
    depwarn("InexactError now supports arguments, use `InexactError(funcname::Symbol, ::Type, value)` instead.", :InexactError)
    InexactError(:none, Any, nothing)
end

# PR #22751
function DomainError()
    depwarn("DomainError now supports arguments, use `DomainError(value)` or `DomainError(value, msg)` instead.", :DomainError)
    DomainError(nothing)
end

# PR #22761
function OverflowError()
    depwarn("OverflowError now supports a message string, use `OverflowError(msg)` instead.", :OverflowError)
    OverflowError("")
end

# PR #22703
@deprecate Bidiagonal(dv::AbstractVector, ev::AbstractVector, isupper::Bool) Bidiagonal(dv, ev, ifelse(isupper, :U, :L))
@deprecate Bidiagonal(dv::AbstractVector, ev::AbstractVector, uplo::Char) Bidiagonal(dv, ev, ifelse(uplo == 'U', :U, :L))
@deprecate Bidiagonal(A::AbstractMatrix, isupper::Bool) Bidiagonal(A, ifelse(isupper, :U, :L))

@deprecate fieldnames(v) fieldnames(typeof(v))
# nfields(::Type) deprecation in builtins.c: update nfields tfunc in inference.jl when it is removed.
# also replace `_nfields` with `nfields` in summarysize.c when this is removed.

# ::ANY is deprecated in src/method.c
# also remove all instances of `jl_ANY_flag` in src/

# issue #13079
# in julia-parser.scm:
#     move prec-bitshift after prec-rational
#     remove parse-with-chains-warn and bitshift-warn
# update precedence table in doc/src/manual/mathematical-operations.md

# deprecate remaining vectorized methods over SparseVectors (zero-preserving)
for op in (:floor, :ceil, :trunc, :round,
        :log1p, :expm1,  :sinpi,
        :sin,   :tan,    :sind,   :tand,
        :asin,  :atan,   :asind,  :atand,
        :sinh,  :tanh,   :asinh,  :atanh)
    @eval @deprecate ($op)(x::AbstractSparseVector{<:Number,<:Integer}) ($op).(x)
end
# deprecate remaining vectorized methods over SparseVectors (not-zero-preserving)
for op in (:exp, :exp2, :exp10, :log, :log2, :log10,
           :cos, :cosd, :acos, :cosh, :cospi,
           :csc, :cscd, :acot, :csch, :acsch,
           :cot, :cotd, :acosd, :coth,
           :sec, :secd, :acotd, :sech, :asech)
    @eval import .Math: $op
    @eval @deprecate ($op)(x::AbstractSparseVector{<:Number,<:Integer}) ($op).(x)
end

# PR #22182
@deprecate is_apple   Sys.isapple
@deprecate is_bsd     Sys.isbsd
@deprecate is_linux   Sys.islinux
@deprecate is_unix    Sys.isunix
@deprecate is_windows Sys.iswindows

@deprecate read(cmd::AbstractCmd, stdin::Redirectable) read(pipeline(stdin, cmd))
@deprecate readstring(cmd::AbstractCmd, stdin::Redirectable) readstring(pipeline(stdin, cmd))
@deprecate eachline(cmd::AbstractCmd, stdin; chomp::Bool=true) eachline(pipeline(stdin, cmd), chomp=chomp)

@deprecate showall(x)     show(x)
@deprecate showall(io, x) show(IOContext(io, :limit => false), x)

@deprecate_binding AbstractIOBuffer GenericIOBuffer false

@deprecate String(io::GenericIOBuffer) String(take!(copy(io)))

@deprecate readstring(s::IO) read(s, String)
@deprecate readstring(filename::AbstractString) read(filename, String)
@deprecate readstring(cmd::AbstractCmd) read(cmd, String)

# issue #11310
# remove "parametric method syntax" deprecation in julia-syntax.scm

@deprecate momenttype(::Type{T}) where {T} typeof((zero(T)*zero(T) + zero(T)*zero(T))/2) false

# issue #6466
# `write` on non-isbits arrays is deprecated in io.jl.

# PR #22925
# also uncomment constructor tests in test/linalg/bidiag.jl
function Bidiagonal(dv::AbstractVector{T}, ev::AbstractVector{S}, uplo::Symbol) where {T,S}
    depwarn(string("Bidiagonal(dv::AbstractVector{T}, ev::AbstractVector{S}, uplo::Symbol) where {T,S}",
        " is deprecated; manually convert both vectors to the same type instead."), :Bidiagonal)
    R = promote_type(T, S)
    Bidiagonal(convert(Vector{R}, dv), convert(Vector{R}, ev), uplo)
end

# PR #23035
# also uncomment constructor tests in test/linalg/tridiag.jl
function SymTridiagonal(dv::AbstractVector{T}, ev::AbstractVector{S}) where {T,S}
    depwarn(string("SymTridiagonal(dv::AbstractVector{T}, ev::AbstractVector{S}) ",
        "where {T,S} is deprecated; convert both vectors to the same type instead."), :SymTridiagonal)
    R = promote_type(T, S)
    SymTridiagonal(convert(Vector{R}, dv), convert(Vector{R}, ev))
end

# PR #23154
# also uncomment constructor tests in test/linalg/tridiag.jl
function Tridiagonal(dl::AbstractVector{Tl}, d::AbstractVector{Td}, du::AbstractVector{Tu}) where {Tl,Td,Tu}
    depwarn(string("Tridiagonal(dl::AbstractVector{Tl}, d::AbstractVector{Td}, du::AbstractVector{Tu}) ",
        "where {Tl, Td, Tu} is deprecated; convert all vectors to the same type instead."), :Tridiagonal)
    Tridiagonal(map(v->convert(Vector{promote_type(Tl,Td,Tu)}, v), (dl, d, du))...)
end

# deprecate sqrtm in favor of sqrt
@deprecate sqrtm sqrt

# deprecate expm in favor of exp
@deprecate expm! exp!
@deprecate expm exp

# deprecate logm in favor of log
@deprecate logm log

# PR #23092
@eval LibGit2 begin
    function prompt(msg::AbstractString; default::AbstractString="", password::Bool=false)
        Base.depwarn(string(
            "`LibGit2.prompt(msg::AbstractString; default::AbstractString=\"\", password::Bool=false)` is deprecated, use ",
            "`get(Base.prompt(msg, default=default, password=password), \"\")` instead."), :prompt)
        Base.get(Base.prompt(msg, default=default, password=password), "")
    end
end

# PR #23187
@deprecate cpad(s, n::Integer, p=" ") rpad(lpad(s, div(n+textwidth(s), 2), p), n, p) false

# PR #22088
function hex2num(s::AbstractString)
    depwarn("hex2num(s) is deprecated. Use reinterpret(Float64, parse(UInt64, s, 16)) instead.", :hex2num)
    if length(s) <= 4
        return reinterpret(Float16, parse(UInt16, s, 16))
    end
    if length(s) <= 8
        return reinterpret(Float32, parse(UInt32, s, 16))
    end
    return reinterpret(Float64, parse(UInt64, s, 16))
end
export hex2num

@deprecate num2hex(x::Union{Float16,Float32,Float64}) hex(reinterpret(Unsigned, x), sizeof(x)*2)
@deprecate num2hex(n::Integer) hex(n, sizeof(n)*2)

# PR #22742: change in isapprox semantics
@deprecate rtoldefault(x,y) rtoldefault(x,y,0) false

# PR #23235
@deprecate ctranspose adjoint
@deprecate ctranspose! adjoint!

@deprecate convert(::Type{Vector{UInt8}}, s::AbstractString)  Vector{UInt8}(s)
@deprecate convert(::Type{Array{UInt8}}, s::AbstractString)   Vector{UInt8}(s)
@deprecate convert(::Type{Vector{Char}}, s::AbstractString)   Vector{Char}(s)
@deprecate convert(::Type{Symbol}, s::AbstractString)         Symbol(s)
@deprecate convert(::Type{String}, s::Symbol)                 String(s)
@deprecate convert(::Type{String}, v::Vector{UInt8})          String(v)
@deprecate convert(::Type{S}, g::UTF8proc.GraphemeIterator) where {S<:AbstractString}  convert(S, g.s)

# Issue #19923
@deprecate ror                  circshift
@deprecate ror!                 circshift!
@deprecate rol(B, i)            circshift(B, -i)
@deprecate rol!(dest, src, i)   circshift!(dest, src, -i)
@deprecate rol!(B, i)           circshift!(B, -i)

# issue #5148, PR #23259
# warning for `const` on locals should be changed to an error in julia-syntax.scm

# issue #22789
# remove code for `importall` in src/

# issue #17886
# deprecations for filter[!] with 2-arg functions are in associative.jl

# PR #23066
@deprecate cfunction(f, r, a::Tuple) cfunction(f, r, Tuple{a...})

# PR 23341
import .LinAlg: diagm
@deprecate diagm(A::SparseMatrixCSC) sparse(Diagonal(sparsevec(A)))

# PR #23373
@deprecate diagm(A::BitMatrix) BitMatrix(Diagonal(vec(A)))

# PR 23341
@eval GMP @deprecate gmp_version() version() false
@eval GMP @Base.deprecate_binding GMP_VERSION VERSION false
@eval GMP @deprecate gmp_bits_per_limb() bits_per_limb() false
@eval GMP @Base.deprecate_binding GMP_BITS_PER_LIMB BITS_PER_LIMB false
@eval MPFR @deprecate get_version() version() false
@eval LinAlg.LAPACK @deprecate laver() version() false

# PR #23427
@deprecate_binding e          ℯ true ", use ℯ (\\euler) or Base.MathConstants.e"
@deprecate_binding eu         ℯ true ", use ℯ (\\euler) or Base.MathConstants.e"
@deprecate_binding γ          MathConstants.γ
@deprecate_binding eulergamma MathConstants.eulergamma
@deprecate_binding catalan    MathConstants.catalan
@deprecate_binding φ          MathConstants.φ
@deprecate_binding golden     MathConstants.golden

# PR #23271
function IOContext(io::IO; kws...)
    depwarn("IOContext(io, k=v, ...) is deprecated, use IOContext(io, :k => v, ...) instead.", :IOContext)
    IOContext(io, (k=>v for (k, v) in kws)...)
end

@deprecate IOContext(io::IO, key, value) IOContext(io, key=>value)

# PR #23485
export countnz
function countnz(x)
    depwarn("countnz(x) is deprecated, use either count(!iszero, x) or count(t -> t != 0, x) instead.", :countnz)
    return count(t -> t != 0, x)
end

# issue #14470
# TODO: More deprecations must be removed in src/cgutils.cpp:emit_array_nd_index()
# TODO: Re-enable the disabled tests marked PLI
# On the Julia side, this definition will gracefully supercede the new behavior (already coded)
@inline function checkbounds_indices(::Type{Bool}, IA::Tuple{Any,Vararg{Any}}, ::Tuple{})
    any(x->unsafe_length(x)==0, IA) && return false
    any(x->unsafe_length(x)!=1, IA) && return _depwarn_for_trailing_indices(IA)
    return true
end
function _depwarn_for_trailing_indices(n::Integer) # Called by the C boundscheck
    depwarn("omitting indices for non-singleton trailing dimensions is deprecated. Add `1`s as trailing indices or use `reshape(A, Val($n))` to make the dimensionality of the array match the number of indices.", (:getindex, :setindex!, :view))
    true
end
function _depwarn_for_trailing_indices(t::Tuple)
    depwarn("omitting indices for non-singleton trailing dimensions is deprecated. Add `$(join(map(first, t),','))` as trailing indices or use `reshape` to make the dimensionality of the array match the number of indices.", (:getindex, :setindex!, :view))
    true
end

# issue #22791
@deprecate select partialsort
@deprecate select! partialsort!
@deprecate selectperm partialsortperm
@deprecate selectperm! partialsortperm!

# `initialized` keyword arg to `sort` is deprecated in sort.jl

@deprecate promote_noncircular promote false

import .Iterators.enumerate

@deprecate enumerate(i::IndexLinear,    A::AbstractArray)  pairs(i, A)
@deprecate enumerate(i::IndexCartesian, A::AbstractArray)  pairs(i, A)

@deprecate_binding Range AbstractRange

# issue #5794
@deprecate map(f, d::T) where {T<:Associative}  T( f(p) for p in pairs(d) )

# issue #17086
@deprecate isleaftype isconcrete

# PR #22932
@deprecate +(a::Number, b::AbstractArray) broadcast(+, a, b)
@deprecate +(a::AbstractArray, b::Number) broadcast(+, a, b)
@deprecate -(a::Number, b::AbstractArray) broadcast(-, a, b)
@deprecate -(a::AbstractArray, b::Number) broadcast(-, a, b)

# PR #23640
# when this deprecation is deleted, remove all calls to it, and replace all keywords of:
# `payload::Union{CredentialPayload,Nullable{<:AbstractCredentials}}` with
# `payload::CredentialPayload` from base/libgit2/libgit2.jl
@eval LibGit2 function deprecate_nullable_creds(f, sig, payload)
    if isa(payload, Nullable{<:AbstractCredentials})
        # Note: Be careful not to show the contents of the credentials as it could reveal a
        # password.
        if isnull(payload)
            msg = "LibGit2.$f($sig; payload=Nullable()) is deprecated, use "
            msg *= "LibGit2.$f($sig; payload=LibGit2.CredentialPayload()) instead."
            p = CredentialPayload()
        else
            cred = unsafe_get(payload)
            C = typeof(cred)
            msg = "LibGit2.$f($sig; payload=Nullable($C(...))) is deprecated, use "
            msg *= "LibGit2.$f($sig; payload=LibGit2.CredentialPayload($C(...))) instead."
            p = CredentialPayload(cred)
        end
        Base.depwarn(msg, f)
    else
        p = payload::CredentialPayload
    end
    return p
end

# ease transition for return type change of e.g. indmax due to PR #22907 when used in the
# common pattern `ind2sub(size(a), indmax(a))`
@deprecate(ind2sub(dims::NTuple{N,Integer}, idx::CartesianIndex{N}) where N, Tuple(idx))

@deprecate contains(eq::Function, itr, x) any(y->eq(y,x), itr)

# PR #23757
import .SparseArrays.spdiagm
@deprecate spdiagm(x::AbstractVector) sparse(Diagonal(x))
function spdiagm(x::AbstractVector, d::Number)
    depwarn(string("spdiagm(x::AbstractVector, d::Number) is deprecated, use ",
        "spdiagm(d => x) instead, which now returns a square matrix. To preserve the old ",
        "behaviour, use sparse(SparseArrays.spdiagm_internal(d => x)...)"), :spdiagm)
    I, J, V = SparseArrays.spdiagm_internal(d => x)
    return sparse(I, J, V)
end
function spdiagm(x, d)
    depwarn(string("spdiagm((x1, x2, ...), (d1, d2, ...)) is deprecated, use ",
        "spdiagm(d1 => x1, d2 => x2, ...) instead, which now returns a square matrix. ",
        "To preserve the old behaviour, use ",
        "sparse(SparseArrays.spdiagm_internal(d1 => x1, d2 => x2, ...)...)"), :spdiagm)
    I, J, V = SparseArrays.spdiagm_internal((d[i] => x[i] for i in 1:length(x))...)
    return sparse(I, J, V)
end
function spdiagm(x, d, m::Integer, n::Integer)
    depwarn(string("spdiagm((x1, x2, ...), (d1, d2, ...), m, n) is deprecated, use ",
        "spdiagm(d1 => x1, d2 => x2, ...) instead, which now returns a square matrix. ",
        "To specify a non-square matrix and preserve the old behaviour, use ",
        "I, J, V = SparseArrays.spdiagm_internal(d1 => x1, d2 => x2, ...); sparse(I, J, V, m, n)"), :spdiagm)
    I, J, V = SparseArrays.spdiagm_internal((d[i] => x[i] for i in 1:length(x))...)
    return sparse(I, J, V, m, n)
end

# deprecate zeros(D::Diagonal[, opts...])
@deprecate zeros(D::Diagonal)                         Diagonal(fill!(similar(D.diag), 0))
@deprecate zeros(D::Diagonal, ::Type{T}) where {T}    Diagonal(fill!(similar(D.diag, T), 0))
@deprecate zeros(D::Diagonal, ::Type{T}, dims::Dims) where {T}          fill!(similar(D, T, dims), 0)
@deprecate zeros(D::Diagonal, ::Type{T}, dims::Integer...) where {T}    fill!(similar(D, T, dims), 0)

# PR #23690
# `SSHCredentials` and `UserPasswordCredentials` constructors using `prompt_if_incorrect`
# are deprecated in base/libgit2/types.jl.

# deprecate ones/zeros methods accepting an array as first argument
@deprecate ones(a::AbstractArray, ::Type{T}, dims::Tuple) where {T} fill!(similar(a, T, dims), 1)
@deprecate ones(a::AbstractArray, ::Type{T}, dims...) where {T}     fill!(similar(a, T, dims...), 1)
@deprecate ones(a::AbstractArray, ::Type{T}) where {T}              fill!(similar(a, T), 1)
@deprecate ones(a::AbstractArray)                                   fill!(similar(a), 1)
@deprecate zeros(a::AbstractArray, ::Type{T}, dims::Tuple) where {T}  fill!(similar(a, T, dims), 0)
@deprecate zeros(a::AbstractArray, ::Type{T}, dims...) where {T}      fill!(similar(a, T, dims...), 0)
@deprecate zeros(a::AbstractArray, ::Type{T}) where {T}               fill!(similar(a, T), 0)
@deprecate zeros(a::AbstractArray)                                    fill!(similar(a), 0)

# PR #23711
@eval LibGit2 begin
    @deprecate get_creds!(cache::CachedCredentials, credid, default) get!(cache, credid, default)
end

## goodbeye, eye!
export eye
function eye(m::Integer)
    depwarn(string("`eye(m::Integer)` has been deprecated in favor of `I` and `Matrix` ",
        "constructors. For a direct replacement, consider `Matrix(1.0I, m, m)` or ",
        "`Matrix{Float64}(I, m, m)`. If `Float64` element type is not necessary, ",
        "consider the shorter `Matrix(I, m, m)` (with default `eltype(I)` `Bool`)."), :eye)
    return Matrix{Float64}(I, m, m)
end
function eye(::Type{T}, m::Integer) where T
    depwarn(string("`eye(T::Type, m::Integer)` has been deprecated in favor of `I` and ",
        "`Matrix` constructors. For a direct replacement, consider `Matrix{T}(I, m, m)`. If ",
        "`T` element type is not necessary, consider the shorter `Matrix(I, m, m)`",
        "(with default `eltype(I)` `Bool`)"), :eye)
    return Matrix{T}(I, m, m)
end
function eye(m::Integer, n::Integer)
    depwarn(string("`eye(m::Integer, n::Integer)` has been deprecated in favor of `I` and ",
        "`Matrix` constructors. For a direct replacement, consider `Matrix(1.0I, m, n)` ",
        "or `Matrix{Float64}(I, m, n)`. If `Float64` element type is not necessary, ",
        "consider the shorter `Matrix(I, m, n)` (with default `eltype(I)` `Bool`)."), :eye)
    return Matrix{Float64}(I, m, n)
end
function eye(::Type{T}, m::Integer, n::Integer) where T
    depwarn(string("`eye(T::Type, m::Integer, n::Integer)` has been deprecated in favor of ",
        "`I` and `Matrix` constructors. For a direct replacement, consider `Matrix{T}(I, m, n)`.",
        "If `T` element type is not necessary, consider the shorter `Matrix(I, m, n)` ",
        "(with default `eltype(I)` `Bool`)."), :eye)
    return Matrix{T}(I, m, n)
end
function eye(A::AbstractMatrix{T}) where T
    depwarn(string("`eye(A::AbstractMatrix{T})` has been deprecated in favor of `I` and ",
        "`Matrix` constructors. For a direct replacement, consider `Matrix{eltype(A)}(I, size(A))`.",
        "If `eltype(A)` element type is not necessary, consider the shorter `Matrix(I, size(A))` ",
        "(with default `eltype(I)` `Bool`)."), :eye)
    return Matrix(one(T)I, size(A))
end
function eye(::Type{Diagonal{T}}, n::Int) where T
    depwarn(string("`eye(DT::Type{Diagonal{T}}, n::Int)` has been deprecated in favor of `I` ",
        "and `Diagonal` constructors. For a direct replacement, consider `Diagonal{T}(I, n)`. ",
        "If `T` element type is not necessary, consider the shorter `Diagonal(I, n)` ",
        "(with default `eltype(I)` `Bool`)."), :eye)
    return Diagonal{T}(I, n)
end
@eval Base.LinAlg import Base.eye
# @eval Base.SparseArrays import Base.eye # SparseArrays has an eye for things cholmod


export tic, toq, toc
function tic()
    depwarn("tic() is deprecated, use @time, @elapsed, or calls to time_ns() instead.", :tic)
    t0 = time_ns()
    task_local_storage(:TIMERS, (t0, get(task_local_storage(), :TIMERS, ())))
    return t0
end

function _toq()
    t1 = time_ns()
    timers = get(task_local_storage(), :TIMERS, ())
    if timers === ()
        error("toc() without tic()")
    end
    t0 = timers[1]::UInt64
    task_local_storage(:TIMERS, timers[2])
    (t1-t0)/1e9
end

function toq()
    depwarn("toq() is deprecated, use @elapsed or calls to time_ns() instead.", :toq)
    return _toq()
end

function toc()
    depwarn("toc() is deprecated, use @time, @elapsed, or calls to time_ns() instead.", :toc)
    t = _toq()
    println("elapsed time: ", t, " seconds")
    return t
end

@eval Base.SparseArrays @deprecate sparse(s::UniformScaling, m::Integer) sparse(s, m, m)

# A[I...] .= with scalar indices should modify the element at A[I...]
function Broadcast.dotview(A::AbstractArray, args::Number...)
    depwarn("the behavior of `A[I...] .= X` with scalar indices will change in the future. Use `A[I...] = X` instead.", :broadcast!)
    view(A, args...)
end
Broadcast.dotview(A::AbstractArray{<:AbstractArray}, args::Integer...) = getindex(A, args...)
# Upon removing deprecations, also enable the @testset "scalar .=" in test/broadcast.jl

# PR #23816: deprecation of gradient
export gradient
@eval Base.LinAlg begin
    export gradient

    function gradient(args...)
        Base.depwarn("gradient is deprecated and will be removed in the next release.", :gradient)
        return _gradient(args...)
    end

    _gradient(F::BitVector) = _gradient(Array(F))
    _gradient(F::BitVector, h::Real) = _gradient(Array(F), h)
    _gradient(F::Vector, h::BitVector) = _gradient(F, Array(h))
    _gradient(F::BitVector, h::Vector) = _gradient(Array(F), h)
    _gradient(F::BitVector, h::BitVector) = _gradient(Array(F), Array(h))

    function _gradient(F::AbstractVector, h::Vector)
        n = length(F)
        T = typeof(oneunit(eltype(F))/oneunit(eltype(h)))
        g = similar(F, T)
        if n == 1
            g[1] = zero(T)
        elseif n > 1
            g[1] = (F[2] - F[1]) / (h[2] - h[1])
            g[n] = (F[n] - F[n-1]) / (h[end] - h[end-1])
            if n > 2
                h = h[3:n] - h[1:n-2]
                g[2:n-1] = (F[3:n] - F[1:n-2]) ./ h
            end
        end
        g
    end

    _gradient(F::AbstractVector) = _gradient(F, [1:length(F);])
    _gradient(F::AbstractVector, h::Real) = _gradient(F, [h*(1:length(F));])
end

@noinline function getaddrinfo(callback::Function, host::AbstractString)
    depwarn("getaddrinfo with a callback function is deprecated, wrap code in @async instead for deferred execution", :getaddrinfo)
    @async begin
        r = getaddrinfo(host)
        callback(r)
    end
    nothing
end

@deprecate whos(io::IO, m::Module, pat::Regex) show(io, varinfo(m, pat))
@deprecate whos(io::IO, m::Module)             show(io, varinfo(m))
@deprecate whos(io::IO)                        show(io, varinfo())
@deprecate whos(m::Module, pat::Regex)         varinfo(m, pat)
@deprecate whos(m::Module)                     varinfo(m)
@deprecate whos(pat::Regex)                    varinfo(pat)
@deprecate whos()                              varinfo()

# indexing with A[true] will throw an argument error in the future
function to_index(i::Bool)
    depwarn("indexing with Bool values is deprecated. Convert the index to an integer first with `Int(i)`.", (:getindex, :setindex!, :view))
    convert(Int,i)::Int
end
# After deprecation is removed, enable the @testset "indexing by Bool values" in test/arrayops.jl
# Also un-comment the new definition in base/indices.jl

# deprecate odd fill! methods
@deprecate fill!(D::Diagonal, x)                       LinAlg.fillslots!(D, x)
@deprecate fill!(A::Base.LinAlg.AbstractTriangular, x) LinAlg.fillslots!(A, x)

function diagm(v::BitVector)
    depwarn(string("diagm(v::BitVector) is deprecated, use diagm(0 => v) or ",
        "BitMatrix(Diagonal(v)) instead"), :diagm)
    return BitMatrix(Diagonal(v))
end
function diagm(v::AbstractVector)
    depwarn(string("diagm(v::AbstractVector) is deprecated, use diagm(0 => v) or ",
        "Matrix(Diagonal(v)) instead"), :diagm)
    return Matrix(Diagonal(v))
end
@deprecate diagm(v::AbstractVector, k::Integer) diagm(k => v)
@deprecate diagm(x::Number) fill(x, 1, 1)

# deprecate BitArray{...}(shape...) constructors to BitArray{...}(uninitialized, shape...) equivalents
@deprecate BitArray{N}(dims::Vararg{Int,N}) where {N}   BitArray{N}(uninitialized, dims)
@deprecate BitArray(dims::NTuple{N,Int}) where {N}      BitArray(uninitialized, dims...)
@deprecate BitArray(dims::Integer...)                   BitArray(uninitialized, dims)

## deprecate full
export full
# full no-op fallback
function full(A::AbstractArray)
    depwarn(string(
        "The no-op `full(A::AbstractArray)` fallback has been deprecated, and no more ",
        "specific `full` method for $(typeof(A)) exists. Furthermore, `full` in general ",
        "has been deprecated.\n\n",
        "To replace `full(A)`, as appropriate consider dismabiguating with a concrete ",
        "array constructor (e.g. `Array(A)`), with an abstract array constructor (e.g.`AbstractArray(A)`), ",
        "instead `convert`ing to an array type (e.g `convert(Array, A)`, `convert(AbstractArray, A)`), ",
        "or using another such operation that addresses your specific use case."),  :full)
    return A
end

# full for structured arrays
function full(A::Union{Diagonal,Bidiagonal,Tridiagonal,SymTridiagonal})
    mattypestr = isa(A, Diagonal)        ? "Diagonal"        :
                 isa(A, Bidiagonal)      ? "Bidiagonal"      :
                 isa(A, Tridiagonal)     ? "Tridiagonal"     :
                 isa(A, SymTridiagonal)  ? "SymTridiagonal"  :
                    error("should not be reachable!")
    depwarn(string(
        "`full(A::$(mattypestr))` (and `full` in general) has been deprecated. ",
        "To replace `full(A::$(mattypestr))`, consider `Matrix(A)` or, if that ",
        "option is too narrow, `Array(A)`. Also consider `SparseMatrixCSC(A)` ",
        "or, if that option is too narrow, `sparse(A)`."),  :full)
    return Matrix(A)
end

# full for sparse arrays
function full(S::Union{SparseVector,SparseMatrixCSC})
    (arrtypestr, desttypestr) =
        isa(S, SparseVector)    ? ("SparseVector",    "Vector") :
        isa(S, SparseMatrixCSC) ? ("SparseMatrixCSC", "Matrix") :
            error("should not be reachable!")
    depwarn(string(
        "`full(S::$(arrtypestr))` (and `full` in general) has been deprecated. ",
        "To replace `full(S::$(arrtypestr))`, consider `$(desttypestr)(S)` or, ",
        "if that option is too narrow, `Array(S)`."), :full)
    return Array(S)
end

# full for factorizations
function full(F::Union{LinAlg.LU,LinAlg.LQ,LinAlg.QR,LinAlg.QRPivoted,LinAlg.QRCompactWY,
                        LinAlg.SVD,LinAlg.LDLt,LinAlg.Schur,LinAlg.Eigen,LinAlg.Hessenberg,
                        LinAlg.Cholesky,LinAlg.CholeskyPivoted})
    facttypestr = isa(F, LinAlg.LU)               ? "LU"              :
                  isa(F, LinAlg.LQ)               ? "LQ"              :
                  isa(F, LinAlg.QR)               ? "QR"              :
                  isa(F, LinAlg.QRPivoted)        ? "QRPivoted"       :
                  isa(F, LinAlg.QRCompactWY)      ? "QRCompactWY"     :
                  isa(F, LinAlg.SVD)              ? "SVD"             :
                  isa(F, LinAlg.LDLt)             ? "LDLt"            :
                  isa(F, LinAlg.Schur)            ? "Schur"           :
                  isa(F, LinAlg.Eigen)            ? "Eigen"           :
                  isa(F, LinAlg.Hessenberg)       ? "Hessenberg"      :
                  isa(F, LinAlg.Cholesky)         ? "Cholesky"        :
                  isa(F, LinAlg.CholeskyPivoted)  ? "CholeskyPivoted" :
                      error("should not be reachable!")
   depwarn(string(
       "`full(F::$(facttypestr))` (and `full` in general) has been deprecated. ",
       "To replace `full(F::$(facttypestr))`, consider `Matrix(F)`, `AbstractMatrix(F)` or, ",
       "if those options are too narrow, `Array(F)` or `AbstractArray(F)`."), :full)
   return AbstractMatrix(F)
end

# full for implicit orthogonal factors
function full(Q::LinAlg.HessenbergQ)
    depwarn(string(
        "`full(Q::HessenbergQ)` (and `full` in general) has been deprecated. ",
        "To replace `full(Q::HessenbergQ)`, consider `Matrix(Q)` or, ",
        "if that option is too narrow, `Array(Q)`."), :full)
    return Matrix(Q)
end
function full(Q::LinAlg.LQPackedQ; thin::Bool = true)
    depwarn(string(
        "`full(Q::LQPackedQ; thin::Bool = true)` (and `full` in general) ",
        "has been deprecated. To replace `full(Q::LQPackedQ, true)`, ",
        "consider `Matrix(Q)` or `Array(Q)`. To replace `full(Q::LQPackedQ, false)`, ",
        "consider `Base.LinAlg.A_mul_B!(Q, Matrix{eltype(Q)}(I, size(Q.factors, 2), size(Q.factors, 2)))`."), :full)
    return thin ? Array(Q) : A_mul_B!(Q, Matrix{eltype(Q)}(I, size(Q.factors, 2), size(Q.factors, 2)))
end
function full(Q::Union{LinAlg.QRPackedQ,LinAlg.QRCompactWYQ}; thin::Bool = true)
    qtypestr = isa(Q, LinAlg.QRPackedQ)    ? "QRPackedQ"    :
               isa(Q, LinAlg.QRCompactWYQ) ? "QRCompactWYQ" :
                  error("should not be reachable!")
    depwarn(string(
        "`full(Q::$(qtypestr); thin::Bool = true)` (and `full` in general) ",
        "has been deprecated. To replace `full(Q::$(qtypestr), true)`, ",
        "consider `Matrix(Q)` or `Array(Q)`. To replace `full(Q::$(qtypestr), false)`, ",
        "consider `Base.LinAlg.A_mul_B!(Q, Matrix{eltype(Q)}(I, size(Q.factors, 1), size(Q.factors, 1)))`."), :full)
    return thin ? Array(Q) : A_mul_B!(Q, Matrix{eltype(Q)}(I, size(Q.factors, 1), size(Q.factors, 1)))
end

# full for symmetric / hermitian / triangular wrappers
function full(A::Symmetric)
    depwarn(string(
        "`full(A::Symmetric)` (and `full` in general) has been deprecated. ",
        "To replace `full(A::Symmetric)`, as appropriate consider `Matrix(A)`, ",
        "`Array(A)`, `SparseMatrixCSC(A)`, `sparse(A)`, `copy!(similar(parent(A)), A)`, ",
        "or `Base.LinAlg.copytri!(copy(parent(A)), A.uplo)`."), :full)
    return Matrix(A)
end
function full(A::Hermitian)
    depwarn(string(
        "`full(A::Hermitian)` (and `full` in general) has been deprecated. ",
        "To replace `full(A::Hermitian)`, as appropriate consider `Matrix(A)`, ",
        "`Array(A)`, `SparseMatrixCSC(A)`, `sparse(A)`, `copy!(similar(parent(A)), A)`, ",
        "or `Base.LinAlg.copytri!(copy(parent(A)), A.uplo, true)`."), :full)
    return Matrix(A)
end
function full(A::Union{UpperTriangular,LowerTriangular})
    (tritypestr, tri!str) =
        isa(A, UpperTriangular) ? ("UpperTriangular", "triu!") :
        isa(A, LowerTriangular) ? ("LowerTriangular", "tril!") :
            error("should not be reachable!")
    depwarn(string(
        "`full(A::$(tritypestr))` (and `full` in general) has been deprecated. ",
        "To replace `full(A::$(tritypestr))`, as appropriate consider `Matrix(A)`, ",
        "`Array(A)`, `SparseMatrixCSC(A)`, `sparse(A)`, `copy!(similar(parent(A)), A)`, ",
        "or `$(tri!str)(copy(parent(A)))`."), :full)
    return Matrix(A)
end
function full(A::Union{LinAlg.UnitUpperTriangular,LinAlg.UnitLowerTriangular})
    tritypestr = isa(A, LinAlg.UnitUpperTriangular) ? "LinAlg.UnitUpperTriangular" :
                 isa(A, LinAlg.UnitLowerTriangular) ? "LinAlg.UnitLowerTriangular" :
                     error("should not be reachable!")
    depwarn(string(
        "`full(A::$(tritypestr))` (and `full` in general) has been deprecated. ",
        "To replace `full(A::$(tritypestr))`, as appropriate consider `Matrix(A)`, ",
        "`Array(A)`, `SparseMatrixCSC(A)`, `sparse(A)`, or `copy!(similar(parent(A)), A)`."), :full)
    return Matrix(A)
end


# issue #20816
@deprecate strwidth textwidth
@deprecate charwidth textwidth

# TODO: after 0.7, remove thin keyword argument and associated logic from...
# (1) base/linalg/svd.jl
# (2) base/linalg/qr.jl
# (3) base/linalg/lq.jl

@deprecate find(x::Number)            find(!iszero, x)
@deprecate findnext(A, v, i::Integer) findnext(equalto(v), A, i)
@deprecate findfirst(A, v)            findfirst(equalto(v), A)
@deprecate findprev(A, v, i::Integer) findprev(equalto(v), A, i)
@deprecate findlast(A, v)             findlast(equalto(v), A)
# also remove deprecation warnings in find* functions in array.jl, sparse/sparsematrix.jl,
# and sparse/sparsevector.jl.

# issue #22849
@deprecate reinterpret(::Type{T}, a::Array{S}, dims::NTuple{N,Int}) where {T, S, N} reshape(reinterpret(T, vec(a)), dims)
@deprecate reinterpret(::Type{T}, a::SparseMatrixCSC{S}, dims::NTuple{N,Int}) where {T, S, N} reinterpret(T, reshape(a, dims))
@deprecate reinterpret(::Type{T}, a::ReinterpretArray{S}, dims::NTuple{N,Int}) where {T, S, N} reshape(reinterpret(T, vec(a)), dims)

# issue #24006
@deprecate linearindices(s::AbstractString) eachindex(s)

# deprecate Array(shape...)-like constructors to Array(uninitialized, shape...) equivalents
# --> former primitive constructors
@deprecate Array{T,1}(m::Int) where {T}                      Array{T,1}(uninitialized, m)
@deprecate Array{T,2}(m::Int, n::Int) where {T}              Array{T,2}(uninitialized, m, n)
@deprecate Array{T,3}(m::Int, n::Int, o::Int) where {T}      Array{T,3}(uninitialized, m, n, o)
@deprecate Array{T,N}(d::Vararg{Int,N}) where {T,N}          Array{T,N}(uninitialized, d)
@deprecate Array{T,N}(d::NTuple{N,Int}) where {T,N}          Array{T,N}(uninitialized, d)
@deprecate Array{T}(m::Int) where {T}                        Array{T}(uninitialized, m)
@deprecate Array{T}(m::Int, n::Int) where {T}                Array{T}(uninitialized, m, n)
@deprecate Array{T}(m::Int, n::Int, o::Int) where {T}        Array{T}(uninitialized, m, n, o)
@deprecate Array{T}(d::NTuple{N,Int}) where {T,N}            Array{T}(uninitialized, d)
# --> former convenience constructors
@deprecate Vector{T}(m::Integer) where {T}                          Vector{T}(uninitialized, m)
@deprecate Matrix{T}(m::Integer, n::Integer) where {T}              Matrix{T}(uninitialized, m, n)
@deprecate Array{T}(m::Integer) where {T}                           Array{T}(uninitialized, m)
@deprecate Array{T}(m::Integer, n::Integer) where {T}               Array{T}(uninitialized, m, n)
@deprecate Array{T}(m::Integer, n::Integer, o::Integer) where {T}   Array{T}(uninitialized, m, n, o)
@deprecate Array{T}(d::Integer...) where {T}                        Array{T}(uninitialized, d)
@deprecate Vector(m::Integer)                                       Vector(uninitialized, m)
@deprecate Matrix(m::Integer, n::Integer)                           Matrix(uninitialized, m, n)

# deprecate IntSet to BitSet
@deprecate_binding IntSet BitSet

# Issue 24219
@deprecate float(x::AbstractString) parse(Float64, x)
@deprecate float(a::AbstractArray{<:AbstractString}) parse.(Float64, a)

# deprecate bits to bitstring (#24263, #24281)
@deprecate bits bitstring

# deprecate speye
export speye
function speye(n::Integer)
    depwarn(string("`speye(n::Integer)` has been deprecated in favor of `I`, `sparse`, and ",
                    "`SparseMatrixCSC` constructor methods. For a direct replacement, consider ",
                    "`sparse(1.0I, n, n)`, `SparseMatrixCSC(1.0I, n, n)`, or `SparseMatrixCSC{Float64}(I, n, n)`. ",
                    "If `Float64` element type is not necessary, consider the shorter `sparse(I, n, n)` ",
                    "or `SparseMatrixCSC(I, n, n)` (with default `eltype(I)` of `Bool`)."), :speye)
    return sparse(1.0I, n, n)
end
function speye(m::Integer, n::Integer)
    depwarn(string("`speye(m::Integer, n::Integer)` has been deprecated in favor of `I`, ",
                    "`sparse`, and `SparseMatrixCSC` constructor methods. For a direct ",
                    "replacement, consider `sparse(1.0I, m, n)`, `SparseMatrixCSC(1.0I, m, n)`, ",
                    "or `SparseMatrixCSC{Float64}(I, m, n)`. If `Float64` element type is not ",
                    " necessary, consider the shorter `sparse(I, m, n)` or `SparseMatrixCSC(I, m, n)` ",
                    "(with default `eltype(I)` of `Bool`)."), :speye)
    return sparse(1.0I, m, n)
end
function speye(::Type{T}, n::Integer) where T
    depwarn(string("`speye(T, n::Integer)` has been deprecated in favor of `I`, `sparse`, and ",
                    "`SparseMatrixCSC` constructor methods. For a direct replacement, consider ",
                    "`sparse(T(1)I, n, n)` if `T` is concrete or `SparseMatrixCSC{T}(I, n, n)` ",
                    "if `T` is either concrete or abstract. If element type `T` is not necessary, ",
                    "consider the shorter `sparse(I, n, n)` or `SparseMatrixCSC(I, n, n)` ",
                    "(with default `eltype(I)` of `Bool`)."), :speye)
    return SparseMatrixCSC{T}(I, n, n)
end
function speye(::Type{T}, m::Integer, n::Integer) where T
    depwarn(string("`speye(T, m::Integer, n::Integer)` has been deprecated in favor of `I`, ",
                    "`sparse`, and `SparseMatrixCSC` constructor methods. For a direct ",
                    "replacement, consider `sparse(T(1)I, m, n)` if `T` is concrete or ",
                    "`SparseMatrixCSC{T}(I, m, n)` if `T` is either concrete or abstract. ",
                    "If element type `T` is not necessary, consider the shorter ",
                    "`sparse(I, m, n)` or `SparseMatrixCSC(I, m, n)` (with default `eltype(I)` ",
                    "of `Bool`)."), :speye)
    return SparseMatrixCSC{T}(I, m, n)
end
function speye(S::SparseMatrixCSC{T}) where T
    depwarn(string("`speye(S::SparseMatrixCSC{T})` has been deprecated in favor of `I`, ",
                    "`sparse`, and `SparseMatrixCSC` constructor methods. For a direct ",
                    "replacement, consider `sparse(T(1)I, size(S)...)` if `T` is concrete or ",
                    "`SparseMatrixCSC{eltype(S)}(I, size(S))` if `T` is either concrete or abstract. ",
                    "If preserving element type `T` is not necessary, consider the shorter ",
                    "`sparse(I, size(S)...)` or `SparseMatrixCSC(I, size(S))` (with default ",
                    "`eltype(I)` of `Bool`)."), :speye)
    return SparseMatrixCSC{T}(I, m, n)
end

# issue #24167
@deprecate EnvHash EnvDict

# issue #24349
@deprecate parse(str::AbstractString; kwargs...) Meta.parse(str; kwargs...)
@deprecate parse(str::AbstractString, pos::Int, ; kwargs...) Meta.parse(str, pos; kwargs...)
@deprecate_binding ParseError Meta.ParseError

@eval LinAlg begin
    @deprecate chol!(x::Number, uplo) chol(x) false
end

# deprecate RowVector{T}(shape...) constructors to RowVector{T}(uninitialized, shape...) equivalents
@deprecate RowVector{T}(n::Int) where {T}               RowVector{T}(uninitialized, n)
@deprecate RowVector{T}(n1::Int, n2::Int) where {T}     RowVector{T}(uninitialized, n1, n2)
@deprecate RowVector{T}(n::Tuple{Int}) where {T}        RowVector{T}(uninitialized, n)
@deprecate RowVector{T}(n::Tuple{Int,Int}) where {T}    RowVector{T}(uninitialized, n)

@deprecate cumsum(A::AbstractArray)     cumsum(A, 1)
@deprecate cumsum_kbn(A::AbstractArray) cumsum_kbn(A, 1)
@deprecate cumprod(A::AbstractArray)    cumprod(A, 1)

# issue #16307
@deprecate finalizer(o, f::Function) finalizer(f, o)
# This misses other callables but they are very rare in the wild
@deprecate finalizer(o, f::Ptr{Void}) finalizer(f, o)

# Avoid ambiguity, can remove when deprecations are removed:
# This is almost certainly going to be a silent failure for code that is not updated.
finalizer(f::Ptr{Void}, o::Ptr{Void}) = invoke(finalizer, Tuple{Ptr{Void}, Any}, f, o)
finalizer(f::Ptr{Void}, o::Function) = invoke(finalizer, Tuple{Ptr{Void}, Any}, f, o)

# Broadcast extension API (#23939)
@eval Broadcast begin
    Base.@deprecate_binding containertype combine_styles false
    Base.@deprecate_binding _containertype BroadcastStyle false
    Base.@deprecate_binding promote_containertype BroadcastStyle false
    Base.@deprecate_binding broadcast_c! broadcast! false ", broadcast_c!(f, ::Type, ::Type, C, As...) should become broadcast!(f, C, As...) (see the manual chapter Interfaces)"
    Base.@deprecate_binding broadcast_c broadcast false ", `broadcast_c(f, ::Type{C}, As...)` should become `broadcast(f, C, nothing, nothing, As...))` (see the manual chapter Interfaces)"
    Base.@deprecate_binding broadcast_t broadcast false ", broadcast_t(f, ::Type{ElType}, shape, iter, As...)` should become `broadcast(f, Broadcast.DefaultArrayStyle{N}(), ElType, shape, As...))` (see the manual chapter Interfaces)"
end

# issue #24822
@deprecate_binding Display AbstractDisplay

# 24595
@deprecate falses(A::AbstractArray) falses(size(A))
@deprecate trues(A::AbstractArray) trues(size(A))

# issue #24794
@deprecate linspace(start, stop)     linspace(start, stop, 50)
@deprecate logspace(start, stop)     logspace(start, stop, 50)

@deprecate merge!(repo::LibGit2.GitRepo, args...; kwargs...) LibGit2.merge!(repo, args...; kwargs...)

<<<<<<< HEAD
# 24490 - warnings and messages
const log_info_to = Dict{Tuple{Union{Module,Void},Union{Symbol,Void}},IO}()
const log_warn_to = Dict{Tuple{Union{Module,Void},Union{Symbol,Void}},IO}()
const log_error_to = Dict{Tuple{Union{Module,Void},Union{Symbol,Void}},IO}()

function _redirect(io::IO, log_to::Dict, sf::StackTraces.StackFrame)
    (sf.linfo isa Core.MethodInstance) || return io
    mod = sf.linfo.def
    isa(mod, Method) && (mod = mod.module)
    fun = sf.func
    if haskey(log_to, (mod,fun))
        return log_to[(mod,fun)]
    elseif haskey(log_to, (mod,nothing))
        return log_to[(mod,nothing)]
    elseif haskey(log_to, (nothing,nothing))
        return log_to[(nothing,nothing)]
    else
        return io
    end
end

function _redirect(io::IO, log_to::Dict, fun::Symbol)
    clos = string("#",fun,"#")
    kw = string("kw##",fun)
    local sf
    break_next_frame = false
    for trace in backtrace()
        stack::Vector{StackFrame} = StackTraces.lookup(trace)
        filter!(frame -> !frame.from_c, stack)
        for frame in stack
            (frame.linfo isa Core.MethodInstance) || continue
            sf = frame
            break_next_frame && (@goto skip)
            mod = frame.linfo.def
            isa(mod, Method) && (mod = mod.module)
            mod === Base || continue
            sff = string(frame.func)
            if frame.func == fun || startswith(sff, clos) || startswith(sff, kw)
                break_next_frame = true
            end
        end
    end
    @label skip
    _redirect(io, log_to, sf)
end

@inline function redirect(io::IO, log_to::Dict, arg::Union{Symbol,StackTraces.StackFrame})
    if isempty(log_to)
        return io
    else
        if length(log_to)==1 && haskey(log_to,(nothing,nothing))
            return log_to[(nothing,nothing)]
        else
            return _redirect(io, log_to, arg)
        end
    end
end

"""
    logging(io [, m [, f]][; kind=:all])
    logging([; kind=:all])

Stream output of informational, warning, and/or error messages to `io`,
overriding what was otherwise specified.  Optionally, divert stream only for
module `m`, or specifically function `f` within `m`.  `kind` can be `:all` (the
default), `:info`, `:warn`, or `:error`.  See `Base.log_{info,warn,error}_to`
for the current set of redirections.  Call `logging` with no arguments (or just
the `kind`) to reset everything.
"""
function logging(io::IO, m::Union{Module,Void}=nothing, f::Union{Symbol,Void}=nothing;
                 kind::Symbol=:all)
    depwarn("""`logging()` is deprecated, use `with_logger` instead to capture
               messages from `Base`""", :logging)
    (kind==:all || kind==:info)  && (log_info_to[(m,f)] = io)
    (kind==:all || kind==:warn)  && (log_warn_to[(m,f)] = io)
    (kind==:all || kind==:error) && (log_error_to[(m,f)] = io)
    nothing
end

function logging(;  kind::Symbol=:all)
    depwarn("""`logging()` is deprecated, use `with_logger` instead to capture
               messages from `Base`""", :logging)
    (kind==:all || kind==:info)  && empty!(log_info_to)
    (kind==:all || kind==:warn)  && empty!(log_warn_to)
    (kind==:all || kind==:error) && empty!(log_error_to)
    nothing
end

"""
    info([io, ] msg..., [prefix="INFO: "])

Display an informational message.
Argument `msg` is a string describing the information to be displayed.
The `prefix` keyword argument can be used to override the default
prepending of `msg`.

# Examples
```jldoctest
julia> info("hello world")
INFO: hello world

julia> info("hello world"; prefix="MY INFO: ")
MY INFO: hello world
```

See also [`logging`](@ref).
"""
function info(io::IO, msg...; prefix="INFO: ")
    depwarn("`info()` is deprecated, use `@info` instead.", :info)
    buf = IOBuffer()
    iob = redirect(IOContext(buf, io), log_info_to, :info)
    print_with_color(info_color(), iob, prefix; bold = true)
    println_with_color(info_color(), iob, chomp(string(msg...)))
    print(io, String(take!(buf)))
    return
end
info(msg...; prefix="INFO: ") = info(STDERR, msg..., prefix=prefix)

# print a warning only once

const have_warned = Set()

warn_once(io::IO, msg...) = warn(io, msg..., once=true)
warn_once(msg...) = warn(STDERR, msg..., once=true)

"""
    warn([io, ] msg..., [prefix="WARNING: ", once=false, key=nothing, bt=nothing, filename=nothing, lineno::Int=0])

Display a warning. Argument `msg` is a string describing the warning to be
displayed.  Set `once` to true and specify a `key` to only display `msg` the
first time `warn` is called.  If `bt` is not `nothing` a backtrace is displayed.
If `filename` is not `nothing` both it and `lineno` are displayed.

See also [`logging`](@ref).
"""
function warn(io::IO, msg...;
              prefix="WARNING: ", once=false, key=nothing, bt=nothing,
              filename=nothing, lineno::Int=0)
    depwarn("`warn()` is deprecated, use `@warn` instead.", :warn)
    str = chomp(string(msg...))
    if once
        if key === nothing
            key = str
        end
        (key in have_warned) && return
        push!(have_warned, key)
    end
    buf = IOBuffer()
    iob = redirect(IOContext(buf, io), log_warn_to, :warn)
    print_with_color(warn_color(), iob, prefix; bold = true)
    print_with_color(warn_color(), iob, str)
    if bt !== nothing
        show_backtrace(iob, bt)
    end
    if filename !== nothing
        print(iob, "\nin expression starting at $filename:$lineno")
    end
    println(iob)
    print(io, String(take!(buf)))
    return
end

"""
    warn(msg)

Display a warning. Argument `msg` is a string describing the warning to be displayed.

# Examples
```jldoctest
julia> warn("Beep Beep")
WARNING: Beep Beep
```
"""
warn(msg...; kw...) = warn(STDERR, msg...; kw...)

warn(io::IO, err::Exception; prefix="ERROR: ", kw...) =
    warn(io, sprint(showerror, err), prefix=prefix; kw...)

warn(err::Exception; prefix="ERROR: ", kw...) =
    warn(STDERR, err, prefix=prefix; kw...)

info(io::IO, err::Exception; prefix="ERROR: ", kw...) =
    info(io, sprint(showerror, err), prefix=prefix; kw...)

info(err::Exception; prefix="ERROR: ", kw...) =
    info(STDERR, err, prefix=prefix; kw...)
=======
# issue #24019
@deprecate similar(a::Associative) empty(a)
@deprecate similar(a::Associative, ::Type{Pair{K,V}}) where {K, V} empty(a, K, V)
>>>>>>> b02cf6e1

# END 0.7 deprecations

# BEGIN 1.0 deprecations

# END 1.0 deprecations<|MERGE_RESOLUTION|>--- conflicted
+++ resolved
@@ -2182,7 +2182,6 @@
 
 @deprecate merge!(repo::LibGit2.GitRepo, args...; kwargs...) LibGit2.merge!(repo, args...; kwargs...)
 
-<<<<<<< HEAD
 # 24490 - warnings and messages
 const log_info_to = Dict{Tuple{Union{Module,Void},Union{Symbol,Void}},IO}()
 const log_warn_to = Dict{Tuple{Union{Module,Void},Union{Symbol,Void}},IO}()
@@ -2369,11 +2368,10 @@
 
 info(err::Exception; prefix="ERROR: ", kw...) =
     info(STDERR, err, prefix=prefix; kw...)
-=======
+
 # issue #24019
 @deprecate similar(a::Associative) empty(a)
 @deprecate similar(a::Associative, ::Type{Pair{K,V}}) where {K, V} empty(a, K, V)
->>>>>>> b02cf6e1
 
 # END 0.7 deprecations
 

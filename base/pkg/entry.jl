# This file is a part of Julia. License is MIT: https://julialang.org/license

module Entry

import Base: thispatch, nextpatch, nextminor, nextmajor, check_new_version
import ..Reqs, ..Read, ..Query, ..Resolve, ..Cache, ..Write, ..Dir
using ...LibGit2
import ...Pkg.PkgError
using ..Types

macro recover(ex)
    quote
        try $(esc(ex))
        catch err
            show(err)
            print('\n')
        end
    end
end

function edit(f::Function, pkg::AbstractString, args...)
    r = Reqs.read("REQUIRE")
    reqs = Reqs.parse(r)
    avail = Read.available()
    !haskey(avail,pkg) && !haskey(reqs,pkg) && return false
    rʹ = f(r,pkg,args...)
    rʹ == r && return false
    reqsʹ = Reqs.parse(rʹ)
    reqsʹ != reqs && resolve(reqsʹ,avail)
    Reqs.write("REQUIRE",rʹ)
    @info "Package database updated"
    return true
end

function edit()
    editor = get(ENV,"VISUAL",get(ENV,"EDITOR",nothing))
    editor !== nothing ||
        throw(PkgError("set the EDITOR environment variable to an edit command"))
    editor = Base.shell_split(editor)
    reqs = Reqs.parse("REQUIRE")
    run(`$editor REQUIRE`)
    reqsʹ = Reqs.parse("REQUIRE")
    reqs == reqsʹ && return @info "Nothing to be done"
    @info "Computing changes..."
    resolve(reqsʹ)
end

function add(pkg::AbstractString, vers::VersionSet)
    outdated = :maybe
    @sync begin
        @async if !edit(Reqs.add,pkg,vers)
            ispath(pkg) || throw(PkgError("unknown package $pkg"))
            @info "Package $pkg is already installed"
        end
        branch = Dir.getmetabranch()
        outdated = with(GitRepo, "METADATA") do repo
            if LibGit2.branch(repo) == branch
                if LibGit2.isdiff(repo, "origin/$branch")
                    outdated = :yes
                else
                    try
                        LibGit2.fetch(repo)
                        outdated = LibGit2.isdiff(repo, "origin/$branch") ? (:yes) : (:no)
                    end
                end
            else
                :no # user is doing something funky with METADATA
            end
        end
    end
    if outdated != :no
        is = outdated == :yes ? "is" : "might be"
        @info """
            METADATA $is out-of-date — you may not have the latest version of $pkg
            Use `Pkg.update()` to get the latest versions of your packages
            """
    end
end
add(pkg::AbstractString, vers::VersionNumber...) = add(pkg,VersionSet(vers...))

function rm(pkg::AbstractString)
    edit(Reqs.rm,pkg) && return
    ispath(pkg) || return @info "Package $pkg is not installed"
    @info "Removing $pkg (unregistered)"
    Write.remove(pkg)
end

function available()
    all_avail = Read.available()
    avail = AbstractString[]
    for (pkg, vers) in all_avail
        any(x->Types.satisfies("julia", VERSION, x[2].requires), vers) && push!(avail, pkg)
    end
    sort!(avail, by=Base.Unicode.lowercase)
end

function available(pkg::AbstractString)
    avail = Read.available(pkg)
    if !isempty(avail) || Read.isinstalled(pkg)
        return sort!(collect(keys(avail)))
    end
    throw(PkgError("$pkg is not a package (not registered or installed)"))
end

function installed()
    pkgs = Dict{String,VersionNumber}()
    for (pkg,(ver,fix)) in Read.installed()
        pkgs[pkg] = ver
    end
    return pkgs
end

function installed(pkg::AbstractString)
    avail = Read.available(pkg)
    if Read.isinstalled(pkg)
        res = typemin(VersionNumber)
        if ispath(joinpath(pkg,".git"))
            LibGit2.with(GitRepo, pkg) do repo
                res = Read.installed_version(pkg, repo, avail)
            end
        end
        return res
    end
    isempty(avail) && throw(PkgError("$pkg is not a package (not registered or installed)"))
    return nothing # registered but not installed
end

function status(io::IO; pkgname::AbstractString = "")
    showpkg(pkg) = isempty(pkgname) ? true : (pkg == pkgname)
    reqs = Reqs.parse("REQUIRE")
    instd = Read.installed()
    required = sort!(collect(keys(reqs)))
    if !isempty(required)
        showpkg("") && println(io, "$(length(required)) required packages:")
        for pkg in required
            if !haskey(instd, pkg)
                showpkg(pkg) && status(io,pkg,"not found")
            else
                ver,fix = pop!(instd,pkg)
                showpkg(pkg) && status(io,pkg,ver,fix)
            end
        end
    end
    additional = sort!(collect(keys(instd)))
    if !isempty(additional)
        showpkg("") && println(io, "$(length(additional)) additional packages:")
        for pkg in additional
            ver,fix = instd[pkg]
            showpkg(pkg) && status(io,pkg,ver,fix)
        end
    end
    if isempty(required) && isempty(additional)
        println(io, "No packages installed")
    end
end

status(io::IO, pkg::AbstractString) = status(io, pkgname = pkg)

function status(io::IO, pkg::AbstractString, ver::VersionNumber, fix::Bool)
    @printf io " - %-29s " pkg
    fix || return println(io,ver)
    @printf io "%-19s" ver
    if ispath(pkg,".git")
        prepo = GitRepo(pkg)
        try
            with(LibGit2.head(prepo)) do phead
                if LibGit2.isattached(prepo)
                    print(io, LibGit2.shortname(phead))
                else
                    print(io, string(LibGit2.GitHash(phead))[1:8])
                end
            end
            attrs = AbstractString[]
            isfile("METADATA",pkg,"url") || push!(attrs,"unregistered")
            LibGit2.isdirty(prepo) && push!(attrs,"dirty")
            isempty(attrs) || print(io, " (",join(attrs,", "),")")
        catch err
            print_with_color(Base.error_color(), io, " broken-repo (unregistered)")
        finally
            close(prepo)
        end
    else
        print_with_color(Base.warn_color(), io, "non-repo (unregistered)")
    end
    println(io)
end

function status(io::IO, pkg::AbstractString, msg::AbstractString)
    @printf io " - %-29s %-19s\n" pkg msg
end

function clone(url::AbstractString, pkg::AbstractString)
    @info "Cloning $pkg from $url"
    ispath(pkg) && throw(PkgError("$pkg already exists"))
    try
        LibGit2.with(LibGit2.clone(url, pkg)) do repo
            LibGit2.set_remote_url(repo, "origin", url)
        end
    catch err
        isdir(pkg) && Base.rm(pkg, recursive=true)
        rethrow(err)
    end
    @info "Computing changes..."
    if !edit(Reqs.add, pkg)
        isempty(Reqs.parse("$pkg/REQUIRE")) && return
        resolve()
    end
end

function url_and_pkg(url_or_pkg::AbstractString)
    if !(':' in url_or_pkg)
        # no colon, could be a package name
        url_file = joinpath("METADATA", url_or_pkg, "url")
        isfile(url_file) && return readchomp(url_file), url_or_pkg
    end
    # try to parse as URL or local path
    m = match(r"(?:^|[/\\])(\w+?)(?:\.jl)?(?:\.git)?$", url_or_pkg)
    m === nothing && throw(PkgError("can't determine package name from URL: $url_or_pkg"))
    return url_or_pkg, m.captures[1]
end

clone(url_or_pkg::AbstractString) = clone(url_and_pkg(url_or_pkg)...)

function checkout(pkg::AbstractString, branch::AbstractString, do_merge::Bool, do_pull::Bool)
    ispath(pkg,".git") || throw(PkgError("$pkg is not a git repo"))
    @info "Checking out $pkg $branch..."
    with(GitRepo, pkg) do r
        LibGit2.transact(r) do repo
            LibGit2.isdirty(repo) && throw(PkgError("$pkg is dirty, bailing"))
            LibGit2.branch!(repo, branch, track=LibGit2.Consts.REMOTE_ORIGIN)
            do_merge && LibGit2.merge!(repo, fastforward=true) # merge changes
            if do_pull
                @info "Pulling $pkg latest $branch..."
                LibGit2.fetch(repo)
                LibGit2.merge!(repo, fastforward=true)
            end
            resolve()
        end
    end
end

function free(pkg::AbstractString)
    ispath(pkg,".git") || throw(PkgError("$pkg is not a git repo"))
    Read.isinstalled(pkg) || throw(PkgError("$pkg cannot be freed – not an installed package"))
    avail = Read.available(pkg)
    isempty(avail) && throw(PkgError("$pkg cannot be freed – not a registered package"))
    with(GitRepo, pkg) do repo
        LibGit2.isdirty(repo) && throw(PkgError("$pkg cannot be freed – repo is dirty"))
        @info "Freeing $pkg"
        vers = sort!(collect(keys(avail)), rev=true)
        while true
            for ver in vers
                sha1 = avail[ver].sha1
                LibGit2.iscommit(sha1, repo) || continue
                return LibGit2.transact(repo) do r
                    LibGit2.isdirty(repo) && throw(PkgError("$pkg is dirty, bailing"))
                    LibGit2.checkout!(repo, sha1)
                    resolve()
                end
            end
            isempty(Cache.prefetch(pkg, Read.url(pkg), [a.sha1 for (v,a)=avail])) && continue
            throw(PkgError("can't find any registered versions of $pkg to checkout"))
        end
    end
end

function free(pkgs)
    try
        for pkg in pkgs
            ispath(pkg,".git") || throw(PkgError("$pkg is not a git repo"))
            Read.isinstalled(pkg) || throw(PkgError("$pkg cannot be freed – not an installed package"))
            avail = Read.available(pkg)
            isempty(avail) && throw(PkgError("$pkg cannot be freed – not a registered package"))
            with(GitRepo, pkg) do repo
                LibGit2.isdirty(repo) && throw(PkgError("$pkg cannot be freed – repo is dirty"))
                @info "Freeing $pkg"
                vers = sort!(collect(keys(avail)), rev=true)
                for ver in vers
                    sha1 = avail[ver].sha1
                    LibGit2.iscommit(sha1, repo) || continue
                    LibGit2.checkout!(repo, sha1)
                    break
                end
            end
            isempty(Cache.prefetch(pkg, Read.url(pkg), [a.sha1 for (v,a)=avail])) && continue
            throw(PkgError("Can't find any registered versions of $pkg to checkout"))
        end
    finally
        resolve()
    end
end

function pin(pkg::AbstractString, head::AbstractString)
    ispath(pkg,".git") || throw(PkgError("$pkg is not a git repo"))
    should_resolve = true
    with(GitRepo, pkg) do repo
        id = if isempty(head) # get HEAD commit
            # no need to resolve, branch will be from HEAD
            should_resolve = false
            LibGit2.head_oid(repo)
        else
            LibGit2.revparseid(repo, head)
        end
        commit = LibGit2.GitCommit(repo, id)
        try
            # note: changing the following naming scheme requires a corresponding change in Read.ispinned()
            branch = "pinned.$(string(id)[1:8]).tmp"
            if LibGit2.isattached(repo) && LibGit2.branch(repo) == branch
                @info "Package $pkg is already pinned" * (isempty(head) ? "" : " to the selected commit")
                should_resolve = false
                return
            end
            ref = LibGit2.lookup_branch(repo, branch)
            try
                if !isnull(ref)
                    if LibGit2.revparseid(repo, branch) != id
                        throw(PkgError("Package $pkg: existing branch $branch has " *
                            "been edited and doesn't correspond to its original commit"))
                    end
                    @info "Package $pkg: checking out existing branch $branch"
                else
                    @info "Creating $pkg branch $branch"
                    ref = Nullable(LibGit2.create_branch(repo, branch, commit))
                end

                # checkout selected branch
                with(LibGit2.peel(LibGit2.GitTree, get(ref))) do btree
                    LibGit2.checkout_tree(repo, btree)
                end
                # switch head to the branch
                LibGit2.head!(repo, get(ref))
            finally
                close(get(ref))
            end
        finally
            close(commit)
        end
    end
    should_resolve && resolve()
    nothing
end
pin(pkg::AbstractString) = pin(pkg, "")

function pin(pkg::AbstractString, ver::VersionNumber)
    ispath(pkg,".git") || throw(PkgError("$pkg is not a git repo"))
    Read.isinstalled(pkg) || throw(PkgError("$pkg cannot be pinned – not an installed package"))
    avail = Read.available(pkg)
    isempty(avail) && throw(PkgError("$pkg cannot be pinned – not a registered package"))
    haskey(avail,ver) || throw(PkgError("$pkg – $ver is not a registered version"))
    pin(pkg, avail[ver].sha1)
end

function update(branch::AbstractString, upkgs::Set{String})
    @info "Updating METADATA..."
    with(GitRepo, "METADATA") do repo
        try
            with(LibGit2.head(repo)) do h
                if LibGit2.branch(h) != branch
                    if LibGit2.isdirty(repo)
                        throw(PkgError("METADATA is dirty and not on $branch, bailing"))
                    end
                    if !LibGit2.isattached(repo)
                        throw(PkgError("METADATA is detached not on $branch, bailing"))
                    end
                    LibGit2.fetch(repo)
                    LibGit2.checkout_head(repo)
                    LibGit2.branch!(repo, branch, track="refs/remotes/origin/$branch")
                    LibGit2.merge!(repo)
                end
            end

            LibGit2.fetch(repo)
            ff_succeeded = LibGit2.merge!(repo, fastforward=true)
            if !ff_succeeded
                LibGit2.rebase!(repo, "origin/$branch")
            end
        catch err
            cex = CapturedException(err, catch_backtrace())
            throw(PkgError("METADATA cannot be updated. Resolve problems manually in " *
                Pkg.dir("METADATA") * ".", cex))
        end
    end
    deferred_errors = CompositeException()
    avail = Read.available()
    # this has to happen before computing free/fixed
    for pkg in filter(Read.isinstalled, collect(keys(avail)))
        try
            Cache.prefetch(pkg, Read.url(pkg), [a.sha1 for (v,a)=avail[pkg]])
        catch err
            cex = CapturedException(err, catch_backtrace())
            push!(deferred_errors, PkgError("Package $pkg: unable to update cache.", cex))
        end
    end
    instd = Read.installed(avail)
    reqs = Reqs.parse("REQUIRE")
    if !isempty(upkgs)
        for (pkg, (v,f)) in instd
            satisfies(pkg, v, reqs) || throw(PkgError("Package $pkg: current " *
                "package status does not satisfy the requirements, cannot do " *
                "a partial update; use `Pkg.update()`"))
        end
    end
    dont_update = Query.partial_update_mask(instd, avail, upkgs)
    free  = Read.free(instd,dont_update)
    for (pkg,ver) in free
        try
            Cache.prefetch(pkg, Read.url(pkg), [a.sha1 for (v,a)=avail[pkg]])
        catch err
            cex = CapturedException(err, catch_backtrace())
            push!(deferred_errors, PkgError("Package $pkg: unable to update cache.", cex))
        end
    end
    fixed = Read.fixed(avail,instd,dont_update)
    creds = LibGit2.CachedCredentials()
    try
        stopupdate = false
        for (pkg,ver) in fixed
            ispath(pkg,".git") || continue
            pkg in dont_update && continue
            with(GitRepo, pkg) do repo
                if LibGit2.isattached(repo)
                    if LibGit2.isdirty(repo)
                        @warn "Package $pkg: skipping update (dirty)..."
                    elseif Read.ispinned(repo)
                        @info "Package $pkg: skipping update (pinned)..."
                    else
                        prev_sha = string(LibGit2.head_oid(repo))
                        success = true
                        try
                            LibGit2.fetch(repo, payload=LibGit2.CredentialPayload(creds))
                            LibGit2.merge!(repo, fastforward=true)
                        catch err
                            cex = CapturedException(err, catch_backtrace())
                            push!(deferred_errors, PkgError("Package $pkg cannot be updated.", cex))
                            success = false
                            stopupdate = isa(err, InterruptException)
                        end
                        if success
                            post_sha = string(LibGit2.head_oid(repo))
                            branch = LibGit2.branch(repo)
                            @info "Updating $pkg $branch..." * (prev_sha != post_sha ?
                                  " $(prev_sha[1:8]) → $(post_sha[1:8])" : "")
                        end
                    end
                end
            end
            stopupdate && break
            if haskey(avail,pkg)
                try
                    Cache.prefetch(pkg, Read.url(pkg), [a.sha1 for (v,a)=avail[pkg]])
                catch err
                    cex = CapturedException(err, catch_backtrace())
                    push!(deferred_errors, PkgError("Package $pkg: unable to update cache.", cex))
                end
            end
        end
    finally
        Base.securezero!(creds)
    end
    @info "Computing changes..."
    resolve(reqs, avail, instd, fixed, free, upkgs)
    # Don't use instd here since it may have changed
    updatehook(sort!(collect(keys(installed()))))

    # Print deferred errors
    length(deferred_errors) > 0 && throw(PkgError("Update finished with errors.", deferred_errors))
    nothing
end


function resolve(
    reqs  :: Dict = Reqs.parse("REQUIRE"),
    avail :: Dict = Read.available(),
    instd :: Dict = Read.installed(avail),
    fixed :: Dict = Read.fixed(avail, instd),
    have  :: Dict = Read.free(instd),
    upkgs :: Set{String} = Set{String}()
)
    bktrc = Query.init_resolve_backtrace(reqs, fixed)
    orig_reqs = deepcopy(reqs)
    Query.check_fixed(reqs, fixed, avail)
    Query.propagate_fixed!(reqs, bktrc, fixed)
    deps, conflicts = Query.dependencies(avail, fixed)

    for pkg in keys(reqs)
        if !haskey(deps,pkg)
            if "julia" in conflicts[pkg]
                throw(PkgError("$pkg can't be installed because it has no versions that support $VERSION " *
                   "of julia. You may need to update METADATA by running `Pkg.update()`"))
            else
                sconflicts = join(conflicts[pkg], ", ", " and ")
                throw(PkgError("$pkg's requirements can't be satisfied because " *
                    "of the following fixed packages: $sconflicts"))
            end
        end
    end

    Query.check_requirements(reqs, deps, fixed)

    deps = Query.prune_dependencies(reqs, deps, bktrc)
    want = Resolve.resolve(reqs, deps)

    if !isempty(upkgs)
        orig_deps, _ = Query.dependencies(avail)
        Query.check_partial_updates(orig_reqs, orig_deps, want, fixed, upkgs)
    end

    # compare what is installed with what should be
    changes = Query.diff(have, want, avail, fixed)
    isempty(changes) && return @info "No packages to install, update or remove"

    # prefetch phase isolates network activity, nothing to roll back
    missing = []
    for (pkg,(ver1,ver2)) in changes
        vers = String[]
        ver1 !== nothing && push!(vers,LibGit2.head(pkg))
        ver2 !== nothing && push!(vers,Read.sha1(pkg,ver2))
        append!(missing,
            map(sha1->(pkg,(ver1,ver2),sha1),
                Cache.prefetch(pkg, Read.url(pkg), vers)))
    end
    if !isempty(missing)
        msg = "Missing package versions (possible metadata misconfiguration):"
        for (pkg,ver,sha1) in missing
            msg *= "  $pkg v$ver [$sha1[1:10]]\n"
        end
        throw(PkgError(msg))
    end

    # try applying changes, roll back everything if anything fails
    changed = []
    imported = String[]
    try
        for (pkg,(ver1,ver2)) in changes
            if ver1 === nothing
                @info "Installing $pkg v$ver2"
                Write.install(pkg, Read.sha1(pkg,ver2))
            elseif ver2 === nothing
                @info "Removing $pkg v$ver1"
                Write.remove(pkg)
            else
                up = ver1 <= ver2 ? "Up" : "Down"
                @info "$(up)grading $pkg: v$ver1 => v$ver2"
                Write.update(pkg, Read.sha1(pkg,ver2))
                pkgsym = Symbol(pkg)
                if Base.root_module_exists(pkgsym)
                    push!(imported, "- $pkg")
                end
            end
            push!(changed,(pkg,(ver1,ver2)))
        end
    catch err
        for (pkg,(ver1,ver2)) in reverse!(changed)
            if ver1 === nothing
                @info "Rolling back install of $pkg"
                @recover Write.remove(pkg)
            elseif ver2 === nothing
                @info "Rolling back deleted $pkg to v$ver1"
                @recover Write.install(pkg, Read.sha1(pkg,ver1))
            else
                @info "Rolling back $pkg from v$ver2 to v$ver1"
                @recover Write.update(pkg, Read.sha1(pkg,ver1))
            end
        end
        rethrow(err)
    end
    if !isempty(imported)
        @warn join(["The following packages have been updated but were already imported:",
            imported..., "Restart Julia to use the updated versions."], "\n")
    end
    # re/build all updated/installed packages
    build(map(x->x[1], filter(x -> x[2][2] !== nothing, changes)))
end

<<<<<<< HEAD
=======
function warnbanner(msg...; label="[ WARNING ]", prefix="")
    cols = Base.displaysize(STDERR)[2]
    str = rpad(lpad(label, div(cols+Base.Unicode.textwidth(label), 2), "="), cols, "=")
    warn(prefix="", str)
    println(STDERR)
    warn(prefix=prefix, msg...)
    println(STDERR)
    warn(prefix="", "="^cols)
end

>>>>>>> 24fce75c
function build(pkg::AbstractString, build_file::AbstractString, errfile::AbstractString)
    # To isolate the build from the running Julia process, we execute each build.jl file in
    # a separate process. Errors are serialized to errfile for later reporting.
    # TODO: serialize the same way the load cache does, not with strings
    LOAD_PATH = filter(x -> x isa AbstractString, Base.LOAD_PATH)
    code = """
        empty!(Base.LOAD_PATH)
        append!(Base.LOAD_PATH, $(repr(LOAD_PATH)))
        empty!(Base.LOAD_CACHE_PATH)
        append!(Base.LOAD_CACHE_PATH, $(repr(Base.LOAD_CACHE_PATH)))
        empty!(Base.DL_LOAD_PATH)
        append!(Base.DL_LOAD_PATH, $(repr(Base.DL_LOAD_PATH)))
        open("$(escape_string(errfile))", "a") do f
            pkg, build_file = "$pkg", "$(escape_string(build_file))"
            try
                @info "Building \$pkg"
                cd(dirname(build_file)) do
                    evalfile(build_file)
                end
            catch err
                @error \"""
                    ------------------------------------------------------------
                    # Build failed for \$pkg
                    \""" exception=err
                serialize(f, pkg)
                serialize(f, err)
            end
        end
        """
    cmd = ```
        $(Base.julia_cmd()) -O0
        --color=$(Base.have_color ? "yes" : "no")
        --compiled-modules=$(Bool(Base.JLOptions().use_compiled_modules) ? "yes" : "no")
        --history-file=no
        --startup-file=$(Base.JLOptions().startupfile != 2 ? "yes" : "no")
        --eval $code
        ```

    success(pipeline(cmd, stdout=STDOUT, stderr=STDERR))
end

function build!(pkgs::Vector, seen::Set, errfile::AbstractString)
    for pkg in pkgs
        pkg == "julia" && continue
        pkg in seen ? continue : push!(seen,pkg)
        Read.isinstalled(pkg) || throw(PkgError("$pkg is not an installed package"))
        build!(Read.requires_list(pkg), seen, errfile)
        path = abspath(pkg,"deps","build.jl")
        isfile(path) || continue
        build(pkg, path, errfile) || error("Build process failed.")
    end
end

function build!(pkgs::Vector, errs::Dict, seen::Set=Set())
    errfile = tempname()
    touch(errfile)  # create empty file
    try
        build!(pkgs, seen, errfile)
        open(errfile, "r") do f
            while !eof(f)
                pkg = deserialize(f)
                err = deserialize(f)
                errs[pkg] = err
            end
        end
    finally
        isfile(errfile) && Base.rm(errfile)
    end
end

function build(pkgs::Vector)
    errs = Dict()
    build!(pkgs,errs)
    isempty(errs) && return
    @warn """
        ------------------------------------------------------------
        # Build error summary

        $(join(keys(errs),", "," and ")) had build errors.

         - packages with build errors remain installed in $(pwd())
         - build the package(s) and all dependencies with `Pkg.build("$(join(keys(errs),"\", \""))")`
         - build a single package by running its `deps/build.jl` script
        """
end
build() = build(sort!(collect(keys(installed()))))

function updatehook!(pkgs::Vector, errs::Dict, seen::Set=Set())
    for pkg in pkgs
        pkg in seen && continue
        updatehook!(Read.requires_list(pkg),errs,push!(seen,pkg))
        path = abspath(pkg,"deps","update.jl")
        isfile(path) || continue
        @info "Running update script for $pkg"
        cd(dirname(path)) do
            try evalfile(path)
            catch err
                @error """
                    ------------------------------------------------------------
                    # Update hook failed for $pkg
                    """ exception=err
                errs[pkg] = err
            end
        end
    end
end

function updatehook(pkgs::Vector)
    errs = Dict()
    updatehook!(pkgs,errs)
    isempty(errs) && return
    println(STDERR)
    @warn """
        ------------------------------------------------------------
        # Update hook summary

        $(join(keys(errs),", "," and ")) had update errors.

        - Unrelated packages are unaffected
        - To retry, run Pkg.update() again
        """
end

function test!(pkg::AbstractString,
               errs::Vector{AbstractString},
               nopkgs::Vector{AbstractString},
               notests::Vector{AbstractString}; coverage::Bool=false)
    reqs_path = abspath(pkg,"test","REQUIRE")
    if isfile(reqs_path)
        tests_require = Reqs.parse(reqs_path)
        if (!isempty(tests_require))
            @info "Computing test dependencies for $pkg..."
            resolve(merge(Reqs.parse("REQUIRE"), tests_require))
        end
    end
    test_path = abspath(pkg,"test","runtests.jl")
    if !isdir(pkg)
        push!(nopkgs, pkg)
    elseif !isfile(test_path)
        push!(notests, pkg)
    else
        @info "Testing $pkg"
        cd(dirname(test_path)) do
            try
                cmd = ```
                    $(Base.julia_cmd())
                    --code-coverage=$(coverage ? "user" : "none")
                    --color=$(Base.have_color ? "yes" : "no")
                    --compiled-modules=$(Bool(Base.JLOptions().use_compiled_modules) ? "yes" : "no")
                    --check-bounds=yes
                    --warn-overwrite=yes
                    --startup-file=$(Base.JLOptions().startupfile != 2 ? "yes" : "no")
                    $test_path
                    ```
                run(cmd)
                @info "$pkg tests passed"
            catch err
                @error """
                    ------------------------------------------------------------
                    # Testing failed for $pkg
                    """ exception=err
                push!(errs,pkg)
            end
        end
    end
    isfile(reqs_path) && resolve()
end

struct PkgTestError <: Exception
    msg::AbstractString
end

function Base.showerror(io::IO, ex::PkgTestError, bt; backtrace=true)
    print_with_color(Base.error_color(), io, ex.msg)
end

function test(pkgs::Vector{AbstractString}; coverage::Bool=false)
    errs = AbstractString[]
    nopkgs = AbstractString[]
    notests = AbstractString[]
    for pkg in pkgs
        test!(pkg,errs,nopkgs,notests; coverage=coverage)
    end
    if !all(isempty, (errs, nopkgs, notests))
        messages = AbstractString[]
        if !isempty(errs)
            push!(messages, "$(join(errs,", "," and ")) had test errors")
        end
        if !isempty(nopkgs)
            msg = length(nopkgs) > 1 ? " are not installed packages" :
                                       " is not an installed package"
            push!(messages, string(join(nopkgs,", ", " and "), msg))
        end
        if !isempty(notests)
            push!(messages, "$(join(notests,", "," and ")) did not provide a test/runtests.jl file")
        end
        throw(PkgTestError(join(messages, "and")))
    end
end

test(;coverage::Bool=false) = test(sort!(AbstractString[keys(installed())...]); coverage=coverage)

end # module<|MERGE_RESOLUTION|>--- conflicted
+++ resolved
@@ -572,19 +572,6 @@
     build(map(x->x[1], filter(x -> x[2][2] !== nothing, changes)))
 end
 
-<<<<<<< HEAD
-=======
-function warnbanner(msg...; label="[ WARNING ]", prefix="")
-    cols = Base.displaysize(STDERR)[2]
-    str = rpad(lpad(label, div(cols+Base.Unicode.textwidth(label), 2), "="), cols, "=")
-    warn(prefix="", str)
-    println(STDERR)
-    warn(prefix=prefix, msg...)
-    println(STDERR)
-    warn(prefix="", "="^cols)
-end
-
->>>>>>> 24fce75c
 function build(pkg::AbstractString, build_file::AbstractString, errfile::AbstractString)
     # To isolate the build from the running Julia process, we execute each build.jl file in
     # a separate process. Errors are serialized to errfile for later reporting.

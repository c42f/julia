;; Operator precedence table, lowest at top

;; note: there are some strange-looking things in here because
;; the way the lexer works, every prefix of an operator must also
;; be an operator.
(define prec-assignment
  '(= := += -= *= /= //= .//= .*= ./= |\\=| |.\\=| ^= .^= ÷= .÷= %= .%= |\|=| &= $= => <<= >>= >>>= ~ |.+=| |.-=|))
(define prec-conditional '(?))
(define prec-lazy-or     '(|\|\||))
(define prec-lazy-and    '(&&))
(define prec-arrow       '(-- --> ← → ↔ ↚ ↛ ↠ ↣ ↦ ↮ ⇎ ⇏ ⇒ ⇔ ⇴ ⇶ ⇷ ⇸ ⇹ ⇺ ⇻ ⇼ ⇽ ⇾ ⇿ ⟵ ⟶ ⟷ ⟷ ⟹ ⟺ ⟻ ⟼ ⟽ ⟾ ⟿ ⤀ ⤁ ⤂ ⤃ ⤄ ⤅ ⤆ ⤇ ⤌ ⤍ ⤎ ⤏ ⤐ ⤑ ⤔ ⤕ ⤖ ⤗ ⤘ ⤝ ⤞ ⤟ ⤠ ⥄ ⥅ ⥆ ⥇ ⥈ ⥊ ⥋ ⥎ ⥐ ⥒ ⥓ ⥖ ⥗ ⥚ ⥛ ⥞ ⥟ ⥢ ⥤ ⥦ ⥧ ⥨ ⥩ ⥪ ⥫ ⥬ ⥭ ⥰ ⧴ ⬱ ⬰ ⬲ ⬳ ⬴ ⬵ ⬶ ⬷ ⬸ ⬹ ⬺ ⬻ ⬼ ⬽ ⬾ ⬿ ⭀ ⭁ ⭂ ⭃ ⭄ ⭇ ⭈ ⭉ ⭊ ⭋ ⭌ ￩ ￫))
(define prec-comparison
  '(> < >= ≥ <= ≤ == === ≡ != ≠ !== ≢ |.>| |.<| |.>=| |.≥| |.<=| |.≤| |.==| |.!=| |.≠| |.=| |.!| |<:| |>:| ∈ ∉ ∋ ∌ ⊆ ⊈ ⊂ ⊄ ⊊ ∝ ∊ ∍ ∥ ∦ ∷ ∺ ∻ ∽ ∾ ≁ ≃ ≄ ≅ ≆ ≇ ≈ ≉ ≊ ≋ ≌ ≍ ≎ ≐ ≑ ≒ ≓ ≔ ≕ ≖ ≗ ≘ ≙ ≚ ≛ ≜ ≝ ≞ ≟ ≣ ≦ ≧ ≨ ≩ ≪ ≫ ≬ ≭ ≮ ≯ ≰ ≱ ≲ ≳ ≴ ≵ ≶ ≷ ≸ ≹ ≺ ≻ ≼ ≽ ≾ ≿ ⊀ ⊁ ⊃ ⊅ ⊇ ⊉ ⊋ ⊏ ⊐ ⊑ ⊒ ⊜ ⊩ ⊬ ⊮ ⊰ ⊱ ⊲ ⊳ ⊴ ⊵ ⊶ ⊷ ⋍ ⋐ ⋑ ⋕ ⋖ ⋗ ⋘ ⋙ ⋚ ⋛ ⋜ ⋝ ⋞ ⋟ ⋠ ⋡ ⋢ ⋣ ⋤ ⋥ ⋦ ⋧ ⋨ ⋩ ⋪ ⋫ ⋬ ⋭ ⋲ ⋳ ⋴ ⋵ ⋶ ⋷ ⋸ ⋹ ⋺ ⋻ ⋼ ⋽ ⋾ ⋿ ⟈ ⟉ ⟒ ⦷ ⧀ ⧁ ⧡ ⧣ ⧤ ⧥ ⩦ ⩧ ⩪ ⩫ ⩬ ⩭ ⩮ ⩯ ⩰ ⩱ ⩲ ⩳ ⩴ ⩵ ⩶ ⩷ ⩸ ⩹ ⩺ ⩻ ⩼ ⩽ ⩾ ⩿ ⪀ ⪁ ⪂ ⪃ ⪄ ⪅ ⪆ ⪇ ⪈ ⪉ ⪊ ⪋ ⪌ ⪍ ⪎ ⪏ ⪐ ⪑ ⪒ ⪓ ⪔ ⪕ ⪖ ⪗ ⪘ ⪙ ⪚ ⪛ ⪜ ⪝ ⪞ ⪟ ⪠ ⪡ ⪢ ⪣ ⪤ ⪥ ⪦ ⪧ ⪨ ⪩ ⪪ ⪫ ⪬ ⪭ ⪮ ⪯ ⪰ ⪱ ⪲ ⪳ ⪴ ⪵ ⪶ ⪷ ⪸ ⪹ ⪺ ⪻ ⪼ ⪽ ⪾ ⪿ ⫀ ⫁ ⫂ ⫃ ⫄ ⫅ ⫆ ⫇ ⫈ ⫉ ⫊ ⫋ ⫌ ⫍ ⫎ ⫏ ⫐ ⫑ ⫒ ⫓ ⫔ ⫕ ⫖ ⫗ ⫘ ⫙ ⫷ ⫸ ⫹ ⫺ ⊢ ⊣))
(define prec-pipe        '(|\|>| |<\||))
(define prec-colon       '(: |..|))
(define prec-plus        '(+ - ⊕ ⊖ ⊞ ⊟ |.+| |.-| |\|| ∪ ∨ $ ⊔ ± ∓ ∔ ∸ ≂ ≏ ⊎ ⊻ ⊽ ⋎ ⋓ ⧺ ⧻ ⨈ ⨢ ⨣ ⨤ ⨥ ⨦ ⨧ ⨨ ⨩ ⨪ ⨫ ⨬ ⨭ ⨮ ⨹ ⨺ ⩁ ⩂ ⩅ ⩊ ⩌ ⩏ ⩐ ⩒ ⩔ ⩖ ⩗ ⩛ ⩝ ⩡ ⩢ ⩣))
(define prec-bitshift    '(<< >> >>> |.<<| |.>>| |.>>>|))
(define prec-times       '(* / |./| ÷ % ⋅ ∘ × |.%| |.*| |\\| |.\\| & ∩ ∧ ⊗ ⊘ ⊙ ⊚ ⊛ ⊠ ⊡ ⊓ ∗ ∙ ∤ ⅋ ≀ ⊼ ⋄ ⋆ ⋇ ⋉ ⋊ ⋋ ⋌ ⋏ ⋒ ⟑ ⦸ ⦼ ⦾ ⦿ ⧶ ⧷ ⨇ ⨰ ⨱ ⨲ ⨳ ⨴ ⨵ ⨶ ⨷ ⨸ ⨻ ⨼ ⨽ ⩀ ⩃ ⩄ ⩋ ⩍ ⩎ ⩑ ⩓ ⩕ ⩘ ⩚ ⩜ ⩞ ⩟ ⩠ ⫛ ⊍))
(define prec-rational    '(// .//))
(define prec-power       '(^ |.^| ↑ ↓ ⇵ ⟰ ⟱ ⤈ ⤉ ⤊ ⤋ ⤒ ⤓ ⥉ ⥌ ⥍ ⥏ ⥑ ⥔ ⥕ ⥘ ⥙ ⥜ ⥝ ⥠ ⥡ ⥣ ⥥ ⥮ ⥯ ￪ ￬))
(define prec-decl        '(|::|))
(define prec-dot         '(|.|))

(define prec-names '(prec-assignment
                     prec-conditional prec-lazy-or prec-lazy-and prec-arrow prec-comparison
                     prec-pipe prec-colon prec-plus prec-bitshift prec-times prec-rational
                     prec-power prec-decl prec-dot))

(define (Set l)
  ;; construct a length-specialized membership tester
  (cond ((length= l 1)
         (eval `(lambda (x)
                  (,(if (symbol? (car l)) 'eq? 'eqv?) x (quote ,(car l))))))
        ((not (length> l 8))
         (eval `(lambda (x)
                  (not (not (,(if (every symbol? l) 'memq 'memv) x (quote ,l)))))))
        (else
         (let ((t (table)))
           (for-each (lambda (x) (put! t x #t)) l)
           (lambda (x)
             (has? t x))))))

;; for each prec-x generate an is-prec-x? procedure
(for-each (lambda (name)
            (eval `(define ,(symbol (string "is-" name "?")) (Set ,name))))
          prec-names)

;; hash table of binary operators -> precedence
(define prec-table (let ((t (table)))
                     (define (pushprec L prec)
                       (if (not (null? L))
                           (begin
                             (for-each (lambda (x) (put! t x prec)) (car L))
                             (pushprec (cdr L) (+ prec 1)))))
                     (pushprec (map eval prec-names) 1)
                     t))
(define (operator-precedence op) (get prec-table op 0))

(define unary-ops '(+ - ! ¬ ~ |<:| |>:| √ ∛ ∜))

; operators that are both unary and binary
(define unary-and-binary-ops '(+ - $ & ~))

; operators that are special forms, not function names
(define syntactic-operators
  '(= := += -= *= /= //= .//= .*= ./= |\\=| |.\\=| ^= .^= ÷= .÷= %= .%= |\|=| &= $= =>
      <<= >>= >>>= -> --> |\|\|| && |.| ... |.+=| |.-=|))
(define syntactic-unary-operators '($ & |::|))

(define syntactic-op? (Set syntactic-operators))
(define syntactic-unary-op? (Set syntactic-unary-operators))

(define trans-op (string->symbol ".'"))
(define ctrans-op (string->symbol "'"))
(define vararg-op (string->symbol "..."))

(define operators (list* '~ '! '¬ '-> '√ '∛ '∜ ctrans-op trans-op vararg-op
                         (delete-duplicates
                          (apply append (map eval prec-names)))))

(define op-chars
  (delete-duplicates
   (apply append
          (map string->list (map symbol->string operators)))))

;; characters that can be in an operator
(define opchar? (Set op-chars))
;; characters that can follow . in an operator
(define (dot-opchar? c) (and (char? c) (string.find ".*^/\\+-'<>!=%≥≤≠÷" c)))
(define operator? (Set operators))

(define reserved-words '(begin while if for try return break continue
                         stagedfunction function macro quote let local global const
                         abstract typealias type bitstype immutable ccall do
                         module baremodule using import export importall))

(define (assignment? e)
  (and (pair? e) (eq? (car e) '=)))

(define (assignment-like? e)
  (and (pair? e) (is-prec-assignment? (car e))))

(define (kwarg? e)
  (and (pair? e) (eq? (car e) 'kw)))

(define (dict-literal? l)
  (and (length= l 3) (eq? (car l) '=>)))

;; Parser state variables

; disable range colon for parsing ternary conditional operator
(define range-colon-enabled #t)
; in space-sensitive mode "x -y" is 2 expressions, not a subtraction
(define space-sensitive #f)
(define inside-vec #f)
; treat 'end' like a normal symbol instead of a reserved word
(define end-symbol #f)
; treat newline like ordinary whitespace instead of as a potential separator
(define whitespace-newline #f)

(define current-filename 'none)

(define-macro (with-normal-ops . body)
  `(with-bindings ((range-colon-enabled #t)
                   (space-sensitive #f))
                  ,@body))

(define-macro (without-range-colon . body)
  `(with-bindings ((range-colon-enabled #f))
                  ,@body))

(define-macro (with-space-sensitive . body)
  `(with-bindings ((space-sensitive #t)
                   (whitespace-newline #f))
                  ,@body))

(define-macro (with-inside-vec . body)
  `(with-bindings ((space-sensitive #t)
                   (inside-vec #t)
                   (whitespace-newline #f))
                  ,@body))

(define-macro (with-end-symbol . body)
  `(with-bindings ((end-symbol #t))
                  ,@body))

(define-macro (with-whitespace-newline . body)
  `(with-bindings ((whitespace-newline #t))
                  ,@body))

(define-macro (without-whitespace-newline . body)
  `(with-bindings ((whitespace-newline #f))
                  ,@body))

;; --- lexer ---

(define special-char?
  (let ((chrs (string->list "()[]{},;\"`@")))
    (lambda (c) (memv c chrs))))
(define (newline? c) (eqv? c #\newline))

(define (skip-to-eol port)
  (let ((c (peek-char port)))
    (cond ((eof-object? c)    c)
          ((eqv? c #\newline) c)
          (else               (read-char port)
                              (skip-to-eol port)))))

(define (read-operator port c)
  (if (and (eqv? c #\*) (eqv? (peek-char port) #\*))
      (error "use \"^\" instead of \"**\""))
  (if (or (eof-object? (peek-char port)) (not (opchar? (peek-char port))))
      (symbol (string c)) ; 1-char operator
      (let ((str (let loop ((str (string c))
                            (c   (peek-char port)))
                   (if (and (not (eof-object? c)) (opchar? c))
                       (let* ((newop (string str c))
                              (opsym (string->symbol newop)))
                         (if (operator? opsym)
                             (begin (read-char port)
                                    (loop newop (peek-char port)))
                             str))
                       str))))
        (if (equal? str "--")
            (syntax-deprecation-warning port str ""))
        (string->symbol str))))

(define (accum-digits c pred port lz)
  (if (and (not lz) (eqv? c #\_))
      (cons "_" #f)
      (let loop ((str '())
                 (c c))
        (if (eqv? c #\_)
            (begin (read-char port)
                   (let ((c (peek-char port)))
                     (if (and (not (eof-object? c)) (pred c))
                         (loop str c)
                         (begin
                           (io.ungetc port #\_)
                           (cons (list->string (reverse str)) #t)))))
            (if (and (not (eof-object? c)) (pred c))
                (begin (read-char port)
                       (loop (cons c str) (peek-char port)))
                (cons (list->string (reverse str)) #t))))))

(define (char-hex? c)
  (or (char-numeric? c)
      (and (>= c #\a) (<= c #\f))
      (and (>= c #\A) (<= c #\F))))

(define (char-oct? c)
  (and (>= c #\0) (<= c #\7)))

(define (char-bin? c)
  (or (eqv? c #\0)
      (eqv? c #\1)))

(define (string-to-number s r is-float32)
  (let ((ans (if is-float32
                 (float (string->number
                         (string.map (lambda (c) (if (eqv? c #\f) #\e c)) s)
                         r))
                 (string->number s r))))
    (and ans
         (if (or (= ans +inf.0) (= ans -inf.0))
             (error (string "overflow in numeric constant \"" s "\""))
             ans))))

(define (read-number port leadingdot neg)
  (let ((str  (open-output-string))
        (pred char-numeric?)
        (is-float32-literal #f)
        (is-hex-float-literal #f)
        (leadingzero #f))
    (define (allow ch)
      (let ((c (peek-char port)))
        (and (eqv? c ch)
             (begin (write-char (read-char port) str) #t))))
    (define (disallow-dot)
      (if (eqv? (peek-char port) #\.)
          (begin (read-char port)
                 (if (dot-opchar? (peek-char port))
                     (io.ungetc port #\.)
                     (error (string "invalid numeric constant \""
                                    (get-output-string str) #\. "\""))))))
    (define (read-digs lz)
      (let ((D (accum-digits (peek-char port) pred port lz)))
        (let ((d  (car D))
              (ok (cdr D)))
          (if (not ok)
              (begin (display d str)
                     (error (string "invalid numeric constant \""
                                    (get-output-string str) "\""))))
          (and (not (equal? d ""))
               (not (eof-object? d))
               (display d str)
               #t))))
    (if neg (write-char #\- str))
    (if leadingdot
        (write-char #\. str)
        (if (eqv? (peek-char port) #\0)
            (begin (write-char (read-char port) str)
                   (set! leadingzero #t)
                   (cond ((allow #\x)
                          (begin (set! leadingzero #f)
                                 (set! pred char-hex?)))
                         ((allow #\o)
                          (begin (set! leadingzero #f)
                                 (set! pred char-oct?)))
                         ((allow #\b)
                          (begin (set! leadingzero #f)
                                 (set! pred char-bin?)))))
            (allow #\.)))
    (read-digs leadingzero)
    (if (eqv? (peek-char port) #\.)
        (begin (read-char port)
               (if (dot-opchar? (peek-char port))
                   (io.ungetc port #\.)
                   (begin (write-char #\. str)
                          (read-digs #f)
                          (if (eq? pred char-hex?)
                              (set! is-hex-float-literal #t))
                          (disallow-dot)))))
    (let* ((c    (peek-char port))
           (ispP (or (eqv? c #\p) (eqv? c #\P))))
      (if (or (and is-hex-float-literal (or ispP (error "hex float literal must contain \"p\" or \"P\"")))
              (and (eq? pred char-hex?) ispP)
              (memv c '(#\e #\E #\f)))
          (begin (read-char port)
                 (let ((d (peek-char port)))
                   (if (and (not (eof-object? d))
                            (or (char-numeric? d) (eqv? d #\+) (eqv? d #\-)))
                       (begin (set! is-float32-literal (eqv? c #\f))
                              (set! is-hex-float-literal ispP)
                              (write-char c str)
                              (write-char (read-char port) str)
                              (read-digs #f)
                              (disallow-dot))
                       (io.ungetc port c))))
          ;; disallow digits after binary or octal literals, e.g., 0b12
          (if (and (or (eq? pred char-bin?) (eq? pred char-oct?))
                   (not (eof-object? c))
                   (char-numeric? c))
              (error (string "invalid numeric constant \""
                             (get-output-string str) c "\"")))))
    (let* ((s (get-output-string str))
           (r (cond ((eq? pred char-hex?) 16)
                    ((eq? pred char-oct?) 8)
                    ((eq? pred char-bin?) 2)
                    (else 10)))
           (n (string-to-number
               ;; for an unsigned literal starting with -, remove the - and
               ;; parse instead as a call to unary -
               (if (and neg (not (= r 10)) (not is-hex-float-literal))
                   (string.sub s 1)
                   s)
               r is-float32-literal)))
      ;; n is #f for integers > typemax(UInt64)
      (cond (is-hex-float-literal (double n))
            ((eq? pred char-hex?) (fix-uint-neg neg (sized-uint-literal n s 4)))
            ((eq? pred char-oct?) (fix-uint-neg neg (sized-uint-oct-literal n s)))
            ((eq? pred char-bin?) (fix-uint-neg neg (sized-uint-literal n s 1)))
            (is-float32-literal   (float n))
            (n (if (and (integer? n) (> n 9223372036854775807))
                   `(macrocall @int128_str ,n)
                   n))
            ((within-int128? s) `(macrocall @int128_str ,s))
            (else `(macrocall @bigint_str ,s))))))

(define (fix-uint-neg neg n)
  (if neg
      (if (large-number? n)
          `(call - ,(maybe-negate '- n))
          `(call - ,n))
      n))

(define (sized-uint-literal n s b)
  (let* ((i (if (eqv? (string.char s 0) #\-) 3 2))
         (l (* (- (length s) i) b)))
    (cond ((<= l 8)   (uint8  n))
          ((<= l 16)  (uint16 n))
          ((<= l 32)  (uint32 n))
          ((<= l 64)  (uint64 n))
          ((<= l 128) `(macrocall @uint128_str ,s))
          (else       `(macrocall @bigint_str  ,s)))))

(define (sized-uint-oct-literal n s)
  (if (string.find s "o0")
      (sized-uint-literal n s 3)
      (if n
          (cond ((< n 256)        (uint8  n))
                ((< n 65536)      (uint16 n))
                ((< n 4294967296) (uint32 n))
                (else             (uint64 n)))
          (if (oct-within-uint128? s)
              `(macrocall @uint128_str ,s)
              `(macrocall @bigint_str ,s)))))

(define (strip-leading-0s s)
  (define (loop i)
    (if (eqv? (string.char s i) #\0)
        (loop (+ i 1))
        (string.tail s i)))
  (if (eqv? (string.char s 0) #\-)
      (string #\- (loop 1))
      (loop 0)))

(define (compare-num-strings s1 s2)
  (let ((s1 (strip-leading-0s s1))
        (s2 (strip-leading-0s s2)))
    (if (= (string-length s1) (string-length s2))
        (compare s1 s2)
        (compare (string-length s1) (string-length s2)))))

(define (oct-within-uint128? s)
  (let ((s (if (eqv? (string.char s 0) #\-)
               (string.tail s 1)
               s)))
    (>= 0 (compare-num-strings s "0o3777777777777777777777777777777777777777777"))))

(define (within-int128? s)
  (if (eqv? (string.char s 0) #\-)
      (>= 0 (compare-num-strings s "-170141183460469231731687303715884105728"))
      (>= 0 (compare-num-strings s "170141183460469231731687303715884105727"))))

(define (large-number? t)
  (and (pair? t)
       (eq? (car t) 'macrocall)
       (memq (cadr t) '(@int128_str @uint128_str @bigint_str))))

; skip to end of comment, starting at #:  either #...<eol> or #= .... =#.
(define (skip-comment port)
  (define (skip-multiline-comment port count)
    (let ((c (read-char port)))
      (if (eof-object? c)
          (error "incomplete: unterminated multi-line comment #= ... =#") ; NOTE: changing this may affect code in base/client.jl
          (begin (if (eqv? c #\=)
                     (let ((c (peek-char port)))
                       (if (eqv? c #\#)
                           (begin
                             (read-char port)
                             (if (> count 1)
                                 (skip-multiline-comment port (- count 1))))
                           (skip-multiline-comment port count)))
                     (if (eqv? c #\#)
                         (skip-multiline-comment port
                                                 (if (eqv? (peek-char port) #\=)
                                                     (begin (read-char port)
                                                            (+ count 1))
                                                     count))
                         (skip-multiline-comment port count)))))))

  (read-char port) ; read # that was already peeked
  (if (eqv? (peek-char port) #\=)
      (begin (read-char port) ; read initial =
             (skip-multiline-comment port 1))
      (skip-to-eol port)))

(define (skip-ws-and-comments port)
  (skip-ws port #t)
  (if (eqv? (peek-char port) #\#)
      (begin (skip-comment port)
             (skip-ws-and-comments port)))
  #t)

(define (zero-width-space? c)
  (memv c '(#\u200b #\u2060 #\ufeff)))

(define (default-ignorable-char? c)
  (or (zero-width-space? c)
      (and (char>=? c #\u200c) (char<=? c #\u200f))
      (memv c '(#\u00ad #\u2061 #\u115f))))

(define (next-token port s)
  (aset! s 2 (eq? (skip-ws port whitespace-newline) #t))
  (let ((c (peek-char port)))
    (cond ((or (eof-object? c) (newline? c))  (read-char port))

          ((special-char? c)    (read-char port))

          ((char-numeric? c)    (read-number port #f #f))

          ((eqv? c #\#)         (skip-comment port) (next-token port s))

          ;; . is difficult to handle; it could start a number or operator
          ((and (eqv? c #\.)
                (let ((c (read-char port))
                      (nextc (peek-char port)))
                  (cond ((eof-object? nextc)
                         '|.|)
                        ((char-numeric? nextc)
                         (read-number port #t #f))
                        ((opchar? nextc)
                         (let ((op (read-operator port c)))
                           (if (and (eq? op '..) (opchar? (peek-char port)))
                               (error (string "invalid operator \"" op (peek-char port) "\"")))
                           op))
                        (else '|.|)))))

          ((opchar? c)  (read-operator port (read-char port)))

          ((identifier-start-char? c) (accum-julia-symbol c port))

          (else
           (read-char port)
           (if (default-ignorable-char? c)
               (error (string "invisible character \\u" (number->string (fixnum c) 16)))
               (error (string "invalid character \"" c "\"")))))))

;; --- token stream ---

(define (make-token-stream s) (vector #f s #t #f))
(define-macro (ts:port s)       `(aref ,s 1))
(define-macro (ts:last-tok s)   `(aref ,s 0))
(define-macro (ts:set-tok! s t) `(aset! ,s 0 ,t))
(define-macro (ts:space? s)     `(aref ,s 2))
(define-macro (ts:pbtok s)      `(aref ,s 3))
(define (ts:put-back! s t)
  (if (ts:pbtok s)
      (error "too many pushed-back tokens (internal error)")
      (aset! s 3 t)))

(define (peek-token s)
  (or (ts:pbtok s)
      (ts:last-tok s)
      (begin (ts:set-tok! s (next-token (ts:port s) s))
             (ts:last-tok s))))

(define (require-token s)
  (let ((t (or (ts:pbtok s) (ts:last-tok s) (next-token (ts:port s) s))))
    (if (eof-object? t)
        (error "incomplete: premature end of input") ; NOTE: changing this may affect code in base/client.jl
        (if (newline? t)
            (begin (take-token s)
                   (require-token s))
            (begin (if (not (ts:pbtok s)) (ts:set-tok! s t))
                   t)))))

(define (take-token s)
  (or
   (begin0 (ts:pbtok s)
           (aset! s 3 #f))
   (begin0 (ts:last-tok s)
           (ts:set-tok! s #f))))

;; --- misc ---

(define (syntax-deprecation-warning s what instead)
  (if *depwarn*
    (io.write
     *stderr*
     (string
      #\newline "WARNING: deprecated syntax \"" what "\""
      (if (eq? current-filename 'none)
          ""
          (string " at " current-filename ":" (input-port-line (if (port? s) s (ts:port s)))))
      "."
      (if (equal? instead "")
          ""
          (string #\newline "Use \"" instead "\" instead."))
      #\newline))))

;; --- parser ---

; parse left-to-right binary operator
; produces structures like (+ (+ (+ 2 3) 4) 5)
(define-macro (parse-LtoR s down ops)
  `(let loop ((ex (,down ,s))
              (t  (peek-token ,s)))
     (if (not (,ops t))
         ex
         (begin (take-token ,s)
                (if (or (syntactic-op? t) (eq? t 'in) (eq? t '|::|))
                    (loop (list t ex (,down ,s)) (peek-token ,s))
                    (loop (list 'call t ex (,down ,s)) (peek-token ,s)))))))

; parse right-to-left binary operator
; produces structures like (= a (= b (= c d)))
(define (parse-RtoL s down ops)
  (let loop ((ex  (down s))
             (t   (peek-token s))
             (spc (ts:space? s)))
    (if (not (ops t))
        ex
        (begin (take-token s)
               (cond ((and space-sensitive spc (memq t unary-and-binary-ops)
                           (not (eqv? (peek-char (ts:port s)) #\ )))
                      (ts:put-back! s t)
                      ex)
                     ((syntactic-op? t)
                      (list t ex (parse-RtoL s down ops)))
                     ((eq? t '~)
                      (let ((args (parse-chain s down '~)))
                        (if (ops (peek-token s))
                            `(macrocall @~ ,ex ,@(butlast args)
                                        ,(loop (last args)
                                               (peek-token s)
                                               (ts:space? s)))
                            `(macrocall @~ ,ex ,@args))))
                     (else
                      (list 'call t ex (parse-RtoL s down ops))))))))

(define (parse-cond s)
  (let ((ex (parse-or s)))
    (cond ((eq? (peek-token s) '?)
           (begin (take-token s)
                  (let ((then (without-range-colon (parse-eq* s))))
                    (if (not (eq? (take-token s) ':))
                        (error "colon expected in \"?\" expression")
                        (list 'if ex then (parse-eq* s))))))
          #;((string? ex)
           (let loop ((args (list ex)))
             (let ((next (peek-token s)))
               (if (or (eof-object? next) (closing-token? next)
                       (newline? next))
                   `(call (top string) ,@(reverse args))
                   (loop (cons (parse-or s) args))))))
          (else ex))))

(define (invalid-initial-token? tok)
  (or (eof-object? tok)
      (memv tok '(#\) #\] #\} else elseif catch finally =))))

(define (line-number-node s)
  `(line ,(input-port-line (ts:port s))))

(define (line-number-filename-node s)
  `(line ,(input-port-line (ts:port s)) ,current-filename))

;; insert line/file for short-form function defs, otherwise leave alone
(define (short-form-function-loc ex lno)
  (if (and (pair? ex)
           (eq? (car ex) '=)
           (pair? (cadr ex))
           (eq? (caadr ex) 'call))
      `(= ,(cadr ex) (block (line ,lno ,current-filename) ,(caddr ex)))
      ex))

; parse a@b@c@... as (@ a b c ...) for some operator @
; op: the operator to look for
; head: the expression head to yield in the result, e.g. "a;b" => (block a b)
; closers: a list of tokens that will stop the process
;          however, this doesn't consume the closing token, just looks at it
; allow-empty: if true will ignore runs of the operator, like a@@@@b
; ow, my eyes!!
(define (parse-Nary s down ops head closers allow-empty)
  (if (invalid-initial-token? (require-token s))
      (error (string "unexpected \"" (peek-token s) "\"")))
  (if (memv (require-token s) closers)
      (list head)  ; empty block
      (let loop ((ex
                  ;; in allow-empty mode skip leading runs of operator
                  (if (and allow-empty (memv (require-token s) ops))
                      '()
                      (if (memv #\newline ops)
                          (let ((loc (line-number-node s)))
                            ;; note: line-number must happen before (down s)
                            (list (down s) loc))
                          (list (down s)))))
                 (first? #t)
                 (t (peek-token s)))
        (if (not (memv t ops))
            (begin
              (if (not (or (eof-object? t) (eqv? t #\newline) (memv #\, ops)
                           (memv t closers)))
                  (error (string "extra token \"" t "\" after end of expression")))
              (if (or (null? ex) (pair? (cdr ex)) (not first?))
                  ;; () => (head)
                  ;; (ex2 ex1) => (head ex1 ex2)
                  ;; (ex1) if operator appeared => (head ex1) (handles "x;")
                  (cons head (reverse ex))
                  ;; (ex1) => ex1
                  (car ex)))
            (begin (take-token s)
                   ;; allow input to end with the operator, as in a;b;
                   (if (or (eof-object? (peek-token s))
                           (memv (peek-token s) closers)
                           (and allow-empty
                                (memv (peek-token s) ops))
                           (and (equal? ops '(#\,))
                                (eq? (peek-token s) '=)))
                       (loop ex #f (peek-token s))
                       (if (memv #\newline ops)
                           (let ((loc (line-number-node s)))
                             (loop (list* (down s) loc ex) #f (peek-token s)))
                           (loop (cons (down s) ex) #f (peek-token s)))))))))

; parse ranges and postfix ...
; colon is strange; 3 arguments with 2 colons yields one call:
; 1:2   => (: 1 2)
; 1:2:3 => (: 1 2 3)
; 1:    => (: 1 :)
; 1:2:  => (: 1 2 :)
;; not enabled:
;;; :2    => (: 2)
;;; :1:2  => (: (: 1 2))
;;; :1:   => (: (: 1 :))
; a simple state machine is up to the task.
; we will leave : expressions as a syntax form, not a call to ':',
; so they can be processed by syntax passes.
(define (parse-range s)
  (let loop ((ex (parse-expr s))
             (first? #t))
    (let* ((t   (peek-token s))
           (spc (ts:space? s)))
      (cond ((and first? (eq? t '|..|))
             (take-token s)
             `(call ,t ,ex ,(parse-expr s)))
            ((and range-colon-enabled (eq? t ':))
             (take-token s)
             (if (and space-sensitive spc
                      (or (peek-token s) #t) (not (ts:space? s)))
                 ;; "a :b" in space sensitive mode
                 (begin (ts:put-back! s ':)
                        ex)
                 (let ((argument
                        (cond ((closing-token? (peek-token s))
                               (error  (string "missing last argument in \""
                                               (deparse ex) ":\" range expression ")))
                              ((newline? (peek-token s))
                               (error "line break in \":\" expression"))
                              (else
                               (parse-expr s)))))
                   (if (and (not (ts:space? s))
                            (or (eq? argument '<) (eq? argument '>)))
                       (error (string "\":" argument "\" found instead of \""
                                      argument ":\"")))
                   (if first?
                       (loop (list t ex argument) #f)
                       (loop (append ex (list argument)) #t)))))
            ((eq? t '...)
             (take-token s)
             (list '... ex))
            (else ex)))))

; the principal non-terminals follow, in increasing precedence order

(define (parse-block s) (parse-Nary s parse-eq '(#\newline #\;) 'block
                                    '(end else elseif catch finally) #t))

;; ";" at the top level produces a sequence of top level expressions
(define (parse-stmts s)
  (let ((ex (parse-Nary s parse-eq '(#\;) 'toplevel '(#\newline) #t)))
    ;; check for unparsed junk after an expression
    (let ((t (peek-token s)))
      (if (not (or (eof-object? t) (eqv? t #\newline) (eq? t #f)))
          (error (string "extra token \"" t "\" after end of expression"))))
    ex))

(define (parse-eq s)
  (let ((lno (input-port-line (ts:port s))))
    (short-form-function-loc
     (parse-RtoL s parse-comma is-prec-assignment?) lno)))

; parse-eq* is used where commas are special, for example in an argument list
(define (parse-eq* s)   (parse-RtoL s parse-cond  is-prec-assignment?))
; parse-comma is needed for commas outside parens, for example a = b,c
(define (parse-comma s) (parse-Nary s parse-cond  '(#\,) 'tuple '() #f))
(define (parse-or s)    (parse-LtoR s parse-and   is-prec-lazy-or?))
(define (parse-and s)   (parse-LtoR s parse-arrow is-prec-lazy-and?))
(define (parse-arrow s) (parse-RtoL s parse-comparison  is-prec-arrow?))

;; parse left to right chains of a certain binary operator
;; returns a list of arguments
(define (parse-chain s down op)
  (let loop ((chain (list (down s))))
    (let* ((t   (peek-token s))
           (spc (ts:space? s)))
      (if (not (eq? t op))
          (reverse! chain)
          (begin
            (take-token s)
            (cond ((and space-sensitive spc (memq t unary-and-binary-ops)
                        (not (eqv? (peek-char (ts:port s)) #\ )))
                   ;; here we have "x -y"
                   (ts:put-back! s t)
                   (reverse! chain))
                  (else
                   (loop (cons (down s) chain)))))))))

;; parse left to right, combining chains of a certain operator into 1 call
;; e.g. a+b+c => (call + a b c)
(define (parse-with-chains s down ops chain-op)
  (let loop ((ex (down s)))
    (let* ((t   (peek-token s))
           (spc (ts:space? s)))
      (if (not (ops t))
          ex
          (begin
            (take-token s)
            (cond ((and space-sensitive spc (memq t unary-and-binary-ops)
                        (not (eqv? (peek-char (ts:port s)) #\ )))
                   ;; here we have "x -y"
                   (ts:put-back! s t)
                   ex)
                  ((eq? t chain-op)
                   (loop (list* 'call t ex
                                (parse-chain s down t))))
                  (else
                   (loop (list 'call t ex (down s))))))))))

(define (parse-expr s) (parse-with-chains s parse-shift is-prec-plus? '+))

(define (parse-shift s) (parse-LtoR s parse-term is-prec-bitshift?))

(define (parse-term s) (parse-with-chains s parse-rational is-prec-times? '*))

(define (parse-rational s) (parse-LtoR s parse-unary is-prec-rational?))

(define (parse-pipes s)    (parse-LtoR s parse-range is-prec-pipe?))

(define is-in? (Set '(in)))
(define (parse-in s)       (parse-LtoR s parse-pipes is-in?))

(define (parse-comparison s)
  (let loop ((ex (parse-in s))
             (first #t))
    (let ((t (peek-token s)))
      (if (not (is-prec-comparison? t))
          ex
          (begin (take-token s)
                 (if first
                     (loop (list 'comparison ex t (parse-range s)) #f)
                     (loop (append ex (list t (parse-range s))) #f)))))))

; flag an error for tokens that cannot begin an expression
(define (closing-token? tok)
  (or (eof-object? tok)
      (and (eq? tok 'end) (not end-symbol))
      (memv tok '(#\, #\) #\] #\} #\; else elseif catch finally))))

(define (maybe-negate op num)
  (if (eq? op '-)
      (if (large-number? num)
          (if (eqv? (caddr num) "-170141183460469231731687303715884105728")
              `(macrocall @bigint_str "170141183460469231731687303715884105728")
              `(,(car num) ,(cadr num) ,(string.tail (caddr num) 1)))
          (if (= num -9223372036854775808)
              `(macrocall @int128_str "9223372036854775808")
              (- num)))
      num))

; given an expression and the next token, is there a juxtaposition
; operator between them?
(define (juxtapose? expr t)
  (and (not (operator? t))
       (not (operator? expr))
       (not (memq t reserved-words))
       (not (closing-token? t))
       (not (newline? t))
       (not (and (pair? expr) (eq? (car expr) '...)))
       (or (number? expr)
           (large-number? expr)
           (not (memv t '(#\( #\[ #\{))))))

(define (parse-juxtapose ex s)
  (let ((next (peek-token s)))
    ;; numeric literal juxtaposition is a unary operator
    (cond ((and (juxtapose? ex next)
                (not (ts:space? s)))
           (begin
             #;(if (and (number? ex) (= ex 0))
                 (error "juxtaposition with literal \"0\""))
             `(call * ,ex ,(parse-unary s))))
          (else ex))))

(define (parse-unary s)
  (let ((t (require-token s)))
    (if (closing-token? t)
        (error (string "unexpected " t)))
    (cond ((memq t unary-ops)
           (let* ((op  (take-token s))
                  (nch (peek-char (ts:port s))))
             (if (and (or (eq? op '-) (eq? op '+))
                      (or (and (char? nch) (char-numeric? nch))
                          (and (eqv? nch #\.) (read-char (ts:port s)))))
                 (let ((num
                        (parse-juxtapose
                         (read-number (ts:port s) (eqv? nch #\.) (eq? op '-))
                         s)))
                   (if (is-prec-power? (peek-token s))
                       ;; -2^x parsed as (- (^ 2 x))
                       (begin (ts:put-back! s (maybe-negate op num))
                              (list 'call op (parse-factor s)))
                       num))
                 (let ((next (peek-token s)))
                   (cond ((or (closing-token? next) (newline? next))
                          op)  ; return operator by itself, as in (+)
                         ((eqv? next #\{)  ;; this case is +{T}(x::T) = ...
                          (ts:put-back! s op)
                          (parse-factor s))
                         (else
                          (let ((arg (parse-unary s)))
                            (if (and (pair? arg)
                                     (eq? (car arg) 'tuple))
                                (list* 'call op (cdr arg))
                                (list  'call op arg)))))))))
          (else
           (parse-juxtapose (parse-factor s) s)))))

; handle ^ and .^
(define (parse-factor-h s down ops)
  (let ((ex (down s))
        (t (peek-token s)))
    (cond ((not (ops t))
           ex)
          (else
           (list 'call
                 (take-token s) ex (parse-factor-h s parse-unary ops))))))

; -2^3 is parsed as -(2^3), so call parse-decl for the first argument,
; and parse-unary from then on (to handle 2^-3)
(define (parse-factor s)
  (parse-factor-h s parse-decl is-prec-power?))

(define (parse-decl s)
  (let loop ((ex (parse-call s)))
    (let ((t (peek-token s)))
      (case t
        ((|::|) (take-token s)
         (loop (list t ex (parse-call s))))
        ((->)   (take-token s)
         ;; -> is unusual: it binds tightly on the left and
         ;; loosely on the right.
         (let ((lno (line-number-filename-node s)))
           `(-> ,ex (block ,lno ,(parse-eq* s)))))
        (else
         ex)))))

;; convert (comparison a <: b) to (<: a b)
(define (subtype-syntax e)
  (if (and (pair? e) (eq? (car e) 'comparison)
           (length= e 4) (eq? (caddr e) '|<:|))
      `(<: ,(cadr e) ,(cadddr e))
      e))

(define (parse-unary-prefix s)
  (let ((op (peek-token s)))
    (if (syntactic-unary-op? op)
        (begin (take-token s)
               (cond ((closing-token? (peek-token s))  op)
                     ((memq op '(& |::|))  (list op (parse-call s)))
                     (else                 (list op (parse-unary-prefix s)))))
        (parse-atom s))))

;; parse function call, indexing, dot, and transpose expressions
;; also handles looking for syntactic reserved words
(define (parse-call s)
  (let ((ex (parse-unary-prefix s)))
    (if (memq ex reserved-words)
        (parse-resword s ex)
        (parse-call-chain s ex #f))))

(define (deprecated-dict-replacement ex)
  (if (dict-literal? ex)
      (string "Dict{" (deparse (cadr ex)) #\, (deparse (caddr ex)) "}")
      "Dict"))

(define (parse-call-chain s ex one-call)
  (let loop ((ex ex))
    (let ((t (peek-token s)))
      (if (or (and space-sensitive (ts:space? s)
<<<<<<< HEAD
		   (memv t '(#\( #\[ #\{ |'| #\")))
	      (and (or (number? ex)  ;; 2(...) is multiply, not call
		       (large-number? ex))
		   (eqv? t #\()))
	  ex
	  (case t
	    ((#\( )   (take-token s)
	     (let ((c
		    (let ((al (parse-arglist s #\) )))
		      (receive
		       (params args) (separate (lambda (x)
						 (and (pair? x)
						      (eq? (car x) 'parameters)))
					       al)
		       (if (eq? (peek-token s) 'do)
			   (begin
			     (take-token s)
			     `(call ,ex ,@params ,(parse-do s) ,@args))
			   `(call ,ex ,@al))))))
	       (if one-call
		   c
		   (loop c))))
	    ((#\[ )   (take-token s)
	     ;; ref is syntax, so we can distinguish
	     ;; a[i] = x  from
	     ;; ref(a,i) = x
	     (let ((al (with-end-symbol (parse-cat s #\] (dict-literal? ex)))))
	       (if (null? al)
		   (if (dict-literal? ex)
		       (begin
			 (syntax-deprecation-warning
			  s (string #\( (deparse ex) #\) "[]")
			  (string (deprecated-dict-replacement ex) "()"))
			 (loop (list 'typed_dict ex)))
		       (loop (list 'ref ex)))
		   (case (car al)
                     ((vect)  (loop (list* 'ref ex (cdr al))))
		     ((dict)
		      (syntax-deprecation-warning
		       s (string #\( (deparse ex) #\) "[a=>b, ...]")
		       (string (deprecated-dict-replacement ex) "(a=>b, ...)"))
		      (loop (list* 'typed_dict ex (cdr al))))
		     ((hcat)  (loop (list* 'typed_hcat ex (cdr al))))
		     ((vcat)  (loop (list* 'typed_vcat ex (cdr al))))
		     ((comprehension)
		      (loop (list* 'typed_comprehension ex (cdr al))))
		     ((dict_comprehension)
		      (loop (list* 'typed_dict_comprehension ex (cdr al))))
		     (else (error "unknown parse-cat result (internal error)"))))))
	    ((|.|) (take-token s)
	     (loop
	      (cond ((eqv? (peek-token s) #\()
		     `(|.| ,ex ,(parse-atom s)))
		    ((eq? (peek-token s) '$)
		     (let ((dollarex (parse-unary s)))
		       `(|.| ,ex ($ (call (top Expr) (quote quote)
					  ,(cadr dollarex))))))
		    (else
		     (let ((name (parse-atom s)))
		       (if (and (pair? name) (eq? (car name) 'macrocall))
			   `(macrocall (|.| ,ex (quote ,(cadr name)))
				       ,@(cddr name))
			   `(|.| ,ex (quote ,name))))))))
	    ((|.'| |'|) (take-token s)
	     (loop (list t ex)))
	    ((#\{ )   (take-token s)
	     (loop (list* 'curly ex
			  (map subtype-syntax (parse-arglist s #\} )))))
	    ((#\")
	     (if (and (symbol? ex) (not (operator? ex))
		      (not (ts:space? s)))
		 ;; custom prefixed string literals, x"s" => @x_str "s"
		 (let* ((str (begin (take-token s)
				    (parse-string-literal s #t)))
			(nxt (peek-token s))
			(suffix (if (triplequote-string-literal? str) '_mstr '_str))
			(macname (symbol (string #\@ ex suffix)))
			(macstr (cdr str)))
		   (if (and (symbol? nxt) (not (operator? nxt))
			    (not (ts:space? s)))
		       ;; string literal suffix, "s"x
		       (loop `(macrocall ,macname ,@macstr
					 ,(string (take-token s))))
		       (loop `(macrocall ,macname ,@macstr))))
		 ex))
	    (else ex))))))
=======
                   (memv t '(#\( #\[ #\{ |'| #\")))
              (and (or (number? ex)  ;; 2(...) is multiply, not call
                       (large-number? ex))
                   (eqv? t #\()))
          ex
          (case t
            ((#\( )   (take-token s)
             (let ((c
                    (let ((al (parse-arglist s #\) )))
                      (receive
                       (params args) (separate (lambda (x)
                                                 (and (pair? x)
                                                      (eq? (car x) 'parameters)))
                                               al)
                       (if (eq? (peek-token s) 'do)
                           (begin
                             (take-token s)
                             `(call ,ex ,@params ,(parse-do s) ,@args))
                           `(call ,ex ,@al))))))
               (if one-call
                   c
                   (loop c))))
            ((#\[ )   (take-token s)
             ;; ref is syntax, so we can distinguish
             ;; a[i] = x  from
             ;; ref(a,i) = x
             (let ((al (with-end-symbol (parse-cat s #\] (dict-literal? ex)))))
               (if (null? al)
                   (if (dict-literal? ex)
                       (begin
                         (syntax-deprecation-warning
                          s (string #\( (deparse ex) #\) "[]")
                          (string (deprecated-dict-replacement ex) "()"))
                         (loop (list 'typed_dict ex)))
                       (loop (list 'ref ex)))
                   (case (car al)
                     ((dict)
                      (if (dict-literal? ex)
                          (begin (syntax-deprecation-warning
                                  s (string #\( (deparse ex) #\) "[a=>b, ...]")
                                  (string (deprecated-dict-replacement ex) "(a=>b, ...)"))
                                 (loop (list* 'typed_dict ex (cdr al))))
                          (loop (list* 'ref ex (cdr al)))))
                     ((hcat)  (loop (list* 'typed_hcat ex (cdr al))))
                     ((vcat)
                      (if (any (lambda (x)
                                 (and (pair? x) (eq? (car x) 'row)))
                               (cdr al))
                          (loop (list* 'typed_vcat ex (cdr al)))
                          (loop (list* 'ref ex (cdr al)))))
                     ((comprehension)
                      (loop (list* 'typed_comprehension ex (cdr al))))
                     ((dict_comprehension)
                      (loop (list* 'typed_dict_comprehension ex (cdr al))))
                     (else (error "unknown parse-cat result (internal error)"))))))
            ((|.|) (take-token s)
             (loop
              (cond ((eqv? (peek-token s) #\()
                     `(|.| ,ex ,(parse-atom s)))
                    ((eq? (peek-token s) '$)
                     (let ((dollarex (parse-unary s)))
                       `(|.| ,ex ($ (call (top Expr) (quote quote)
                                          ,(cadr dollarex))))))
                    (else
                     (let ((name (parse-atom s)))
                       (if (and (pair? name) (eq? (car name) 'macrocall))
                           `(macrocall (|.| ,ex (quote ,(cadr name)))
                                       ,@(cddr name))
                           `(|.| ,ex (quote ,name))))))))
            ((|.'| |'|) (take-token s)
             (loop (list t ex)))
            ((#\{ )   (take-token s)
             (loop (list* 'curly ex
                          (map subtype-syntax (parse-arglist s #\} )))))
            ((#\")
             (if (and (symbol? ex) (not (operator? ex))
                      (not (ts:space? s)))
                 ;; custom prefixed string literals, x"s" => @x_str "s"
                 (let* ((str (begin (take-token s)
                                    (parse-string-literal s #t)))
                        (nxt (peek-token s))
                        (suffix (if (triplequote-string-literal? str) '_mstr '_str))
                        (macname (symbol (string #\@ ex suffix)))
                        (macstr (cdr str)))
                   (if (and (symbol? nxt) (not (operator? nxt))
                            (not (ts:space? s)))
                       ;; string literal suffix, "s"x
                       (loop `(macrocall ,macname ,@macstr
                                         ,(string (take-token s))))
                       (loop `(macrocall ,macname ,@macstr))))
                 ex))
            (else ex))))))
>>>>>>> 93c3a58a

(define expect-end-current-line 0)

(define (expect-end- s word)
  (let ((t (peek-token s)))
    (cond ((eq? t 'end) (take-token s))
          ((eof-object? t)
           (error (string "incomplete: \"" word "\" at " ; NOTE: changing this may affect code in base/client.jl
                          current-filename ":" expect-end-current-line
                          " requires end")))
          (else
           (error (string "\"" word "\" at "
                          current-filename ":" expect-end-current-line
                          " expected \"end\", got \"" t "\""))))))

(define (parse-subtype-spec s)
  (subtype-syntax (parse-comparison s)))

; parse expressions or blocks introduced by syntactic reserved words
(define (parse-resword s word)
  (define (expect-end s) (expect-end- s word))
  (with-bindings ((expect-end-current-line (input-port-line (ts:port s))))
  (with-normal-ops
  (without-whitespace-newline
  (case word
    ((begin quote)
     (let ((loc  (begin (skip-ws-and-comments (ts:port s))
                        (line-number-filename-node s)))
           (blk  (parse-block s)))
       (expect-end s)
       (let ((blk  (if (and (length> blk 1)
                            (pair? (cadr blk)) (eq? (caadr blk) 'line))
                       (list* 'block loc (cddr blk))
                       blk)))
         (if (eq? word 'quote)
             (list 'quote blk)
             blk))))
    ((while)  (begin0 (list 'while (parse-cond s) (parse-block s))
                      (expect-end s)))
    ((for)
     (let* ((ranges (parse-comma-separated-iters s))
            (body   (parse-block s)))
       (expect-end s)
       `(for ,(if (length= ranges 1) (car ranges) (cons 'block ranges))
             ,body)))

    ((if)
     (let* ((test (parse-cond s))
            (then (if (memq (require-token s) '(else elseif))
                      '(block)
                      (parse-block s)))
            (nxt  (require-token s)))
       (take-token s)
       (case nxt
         ((end)     (list 'if test then))
         ((elseif)
          (if (newline? (peek-token s))
              (error (string "missing condition in \"elseif\" at " current-filename
                             ":" (- (input-port-line (ts:port s)) 1))))
          `(if ,test ,then
               ;; line number for elseif condition
               (block ,(line-number-node s)
                      ,(parse-resword s 'if))))
         ((else)
          (if (eq? (peek-token s) 'if)
              (error "use \"elseif\" instead of \"else if\""))
          (begin0 (list 'if test then (parse-block s))
                  (expect-end s)))
         (else      (error (string "unexpected \"" nxt "\""))))))
    ((let)
     (let ((binds (if (memv (peek-token s) '(#\newline #\;))
                      '()
                      (parse-comma-separated-assignments s))))
       (if (not (or (eof-object? (peek-token s))
                    (memv (peek-token s) '(#\newline #\; end))))
           (error "let variables should end in \";\" or newline"))
       (let ((ex (parse-block s)))
         (expect-end s)
         `(let ,ex ,@binds))))
    ((global local)
     (let* ((lno (input-port-line (ts:port s)))
            (const (and (eq? (peek-token s) 'const)
                        (take-token s)))
            (expr  (cons word
                         (map (lambda (x)
                                (short-form-function-loc x lno))
                              (parse-comma-separated-assignments s)))))
       (if const
           `(const ,expr)
           expr)))
    ((stagedfunction function macro)
     (let* ((paren (eqv? (require-token s) #\())
            (sig   (parse-call s))
            (def   (if (or (symbol? sig)
                           (and (pair? sig) (eq? (car sig) '|::|)
                                (symbol? (cadr sig))))
                       (if paren
                           ;; in "function (x)" the (x) is a tuple
                           `(tuple ,sig)
                           ;; function foo  =>  syntax error
                           (error (string "expected \"(\" in \"" word "\" definition")))
                       (if (not (and (pair? sig)
                                     (or (eq? (car sig) 'call)
                                         (eq? (car sig) 'tuple))))
                           (error (string "expected \"(\" in \"" word "\" definition"))
                           sig)))
            (loc   (begin (if (not (eq? (peek-token s) 'end))
                              ;; if ends on same line, don't skip the following newline
                              (skip-ws-and-comments (ts:port s)))
                          (line-number-filename-node s)))
            (body  (parse-block s)))
       (expect-end s)
       (add-filename-to-block! body loc)
       (list word def body)))
    ((abstract)
     (list 'abstract (parse-subtype-spec s)))
    ((type immutable)
     (let ((immu? (eq? word 'immutable)))
       (if (and immu? (eq? (peek-token s) 'type))
           ;; allow "immutable type"
           (take-token s))
       (let ((sig (parse-subtype-spec s)))
         (begin0 (list 'type (if (eq? word 'type) #t #f)
                       sig (parse-block s))
                 (expect-end s)))))
    ((bitstype)
     (list 'bitstype (with-space-sensitive (parse-cond s))
           (parse-subtype-spec s)))
    ((typealias)
     (let ((lhs (parse-call s)))
       (if (and (pair? lhs) (eq? (car lhs) 'call))
           ;; typealias X (...) is tuple type alias, not call
           (list 'typealias (cadr lhs) (cons 'tuple (cddr lhs)))
           (list 'typealias lhs (parse-arrow s)))))
    ((try)
     (let ((try-block (if (memq (require-token s) '(catch finally))
                          '(block)
                          (parse-block s))))
       (let loop ((nxt    (require-token s))
                  (catchb #f)
                  (catchv #f)
                  (finalb #f))
         (take-token s)
         (cond
          ((eq? nxt 'end)
           (list* 'try try-block catchv
                  ;; default to empty catch block in `try ... end`
                  (or catchb (if finalb #f '(block)))
                  (if finalb (list finalb) '())))
          ((and (eq? nxt 'catch)
                (not catchb))
           (let ((nl (memv (peek-token s) '(#\newline #\;))))
             (if (eqv? (peek-token s) #\;)
                 (take-token s))
             (if (memq (require-token s) '(end finally))
                 (loop (require-token s)
                       '(block)
                       #f
                       finalb)
                 (let* ((var (parse-eq* s))
                        (var? (and (not nl) (or (symbol? var) (and (length= var 2) (eq? (car var) '$)))))
                        (catch-block (if (eq? (require-token s) 'finally)
                                         '(block)
                                         (parse-block s))))
                   (loop (require-token s)
                         (if var?
                             catch-block
                             `(block ,var ,@(cdr catch-block)))
                         (and var? var)
                         finalb)))))
          ((and (eq? nxt 'finally)
                (not finalb))
           (let ((fb (if (eq? (require-token s) 'catch)
                         '(block)
                         (parse-block s))))
             (loop (require-token s)
                   catchb
                   catchv
                   fb)))
          (else    (error (string "unexpected \"" nxt "\"")))))))
    ((return)          (let ((t (peek-token s)))
                         (if (or (eqv? t #\newline) (closing-token? t))
                             (list 'return '(null))
                             (list 'return (parse-eq s)))))
    ((break continue)  (list word))
    ((const)
     (let ((assgn (parse-eq s)))
       (if (not (and (pair? assgn)
                     (or (eq? (car assgn) '=)
                         (eq? (car assgn) 'global)
                         (eq? (car assgn) 'local))))
           (error "expected assignment after \"const\"")
           `(const ,assgn))))
    ((module baremodule)
     (let* ((name (parse-unary-prefix s))
            (body (parse-block s)))
       (expect-end s)
       (list 'module (eq? word 'module) name
             (if (eq? word 'module)
                 (list* 'block
                        ;; add definitions for module-local eval
                        (let ((x (if (eq? name 'x) 'y 'x)))
                          `(= (call eval ,x)
                              (call (|.| (top Core) 'eval) ,name ,x)))
                        `(= (call eval m x)
                            (call (|.| (top Core) 'eval) m x))
                        (cdr body))
                 body))))
    ((export)
     (let ((es (map macrocall-to-atsym
                    (parse-comma-separated s parse-atom))))
       (if (not (every symbol? es))
           (error "invalid \"export\" statement"))
       `(export ,@es)))
    ((import using importall)
     (let ((imports (parse-imports s word)))
       (if (length= imports 1)
           (car imports)
           (cons 'toplevel imports))))
    ((ccall)
     (if (not (eqv? (peek-token s) #\())
         (error "invalid \"ccall\" syntax")
         (begin
           (take-token s)
           (let ((al (parse-arglist s #\))))
             (if (and (length> al 1)
                      (memq (cadr al) '(cdecl stdcall fastcall thiscall)))
                 ;; place (callingconv) at end of arglist
                 `(ccall ,(car al) ,@(cddr al) (,(cadr al)))
                 `(ccall ,.al))))))
    ((do)
     (error "invalid \"do\" syntax"))
    (else (error "unhandled reserved word")))))))

(define (add-filename-to-block! body loc)
  (if (and (length> body 1)
           (pair? (cadr body))
           (eq? (caadr body) 'line))
      (set-car! (cdr body) loc))
  body)

(define (parse-do s)
  (with-bindings ((expect-end-current-line (input-port-line (ts:port s))))
  (without-whitespace-newline
   (let* ((doargs (if (eqv? (peek-token s) #\newline)
                      '()
                      (parse-comma-separated s parse-range)))
          (loc (line-number-filename-node s)))
     `(-> (tuple ,@doargs)
          ,(begin0 (add-filename-to-block! (parse-block s) loc)
                   (expect-end- s 'do)))))))

(define (macrocall-to-atsym e)
  (if (and (pair? e) (eq? (car e) 'macrocall))
      (cadr e)
      e))

(define (parse-imports s word)
  (let* ((first (parse-import s word))
         (next  (peek-token s))
         (from  (and (eq? next ':) (not (ts:space? s))))
         (done  (cond ((or from (eqv? next #\,))
                       (begin (take-token s) #f))
                      ((memv next '(#\newline #\;)) #t)
                      ((eof-object? next) #t)
                      (else #f)))
         (rest  (if done
                    '()
                    (parse-comma-separated s (lambda (s)
                                               (parse-import s word))))))
    (if from
        (map (lambda (x)
               (cons (car x) (append (cdr first) (cdr x))))
             rest)
        (cons first rest))))

(define (parse-import-dots s)
  (let loop ((l '())
             (t (peek-token s)))
    (cond ((eq? t '|.|)
           (begin (take-token s)
                  (loop (list* '|.| l) (peek-token s))))
          ((eq? t '..)
           (begin (take-token s)
                  (loop (list* '|.| '|.| l) (peek-token s))))
          ((eq? t '...)
           (begin (take-token s)
                  (loop (list* '|.| '|.| '|.| l) (peek-token s))))
          ((eq? t '....)
           (begin (take-token s)
                  (loop (list* '|.| '|.| '|.| '|.| l) (peek-token s))))
          (else
           (cons (macrocall-to-atsym (parse-atom s)) l)))))

(define (parse-import s word)
  (let loop ((path (parse-import-dots s)))
    (if (not (symbol? (car path)))
        (error (string "invalid \"" word "\" statement: expected identifier")))
    (let ((nxt (peek-token s)))
      (cond
       ((eq? nxt '|.|)
        (take-token s)
        (loop (cons (macrocall-to-atsym (parse-atom s)) path)))
       ((or (memv nxt '(#\newline #\; #\, :))
            (eof-object? nxt))
        `(,word ,@(reverse path)))
       ((eqv? (string.sub (string nxt) 0 1) ".")
        (take-token s)
        (loop (cons (symbol (string.sub (string nxt) 1))
                    path)))
       (else
        (error (string "invalid \"" word "\" statement")))))))

; parse comma-separated assignments, like "i=1:n,j=1:m,..."
(define (parse-comma-separated s what)
  (let loop ((exprs '()))
    (let ((r (what s)))
      (case (peek-token s)
        ((#\,)  (take-token s) (loop (cons r exprs)))
        (else   (reverse! (cons r exprs)))))))

(define (parse-comma-separated-assignments s)
  (parse-comma-separated s parse-eq*))

; as above, but allows both "i=r" and "i in r"
(define (parse-comma-separated-iters s)
  (let loop ((ranges '()))
    (let ((r (parse-eq* s)))
      (let ((r (cond ((and (pair? r) (eq? (car r) '=))
                      r)
                     ((eq? r ':)
                      r)
                     ((and (pair? r) (eq? (car r) 'in))
                      `(= ,(cadr r) ,(caddr r)))
                     (else
                      (error "invalid iteration specification")))))
        (case (peek-token s)
          ((#\,)  (take-token s) (loop (cons r ranges)))
          (else   (reverse! (cons r ranges))))))))

(define (parse-space-separated-exprs s)
  (with-space-sensitive
   (let loop ((exprs '()))
     (if (or (closing-token? (peek-token s))
             (newline? (peek-token s))
             (and inside-vec (eq? (peek-token s) 'for)))
         (reverse! exprs)
         (let ((e (parse-eq s)))
           (case (peek-token s)
             ((#\newline)   (reverse! (cons e exprs)))
             (else          (loop (cons e exprs)))))))))

(define (has-parameters? lst)
  (and (pair? lst) (pair? (car lst)) (eq? (caar lst) 'parameters)))

(define (to-kws lst)
  (map (lambda (x) (if (assignment? x)
                       `(kw ,@(cdr x))
                       x))
       lst))

; handle function call argument list, or any comma-delimited list.
; . an extra comma at the end is allowed
; . expressions after a ; are enclosed in (parameters ...)
; . an expression followed by ... becomes (... x)
(define (parse-arglist s closer)
  (with-normal-ops
   (with-whitespace-newline
    (parse-arglist- s closer))))
(define (parse-arglist- s closer)
  (let loop ((lst '()))
    (let ((t (require-token s)))
      (if (equal? t closer)
          (begin (take-token s)
                 (if (eqv? closer #\) )
                     ;; (= x y) inside function call is keyword argument
                     (to-kws (reverse lst))
                     (reverse lst)))
          (if (equal? t #\;)
              (begin (take-token s)
                     (if (equal? (peek-token s) closer)
                         ;; allow f(a, b; )
                         (loop lst)
                         (let ((params (loop '()))
                               (lst    (if (eqv? closer #\) )
                                           (to-kws (reverse lst))
                                           (reverse lst))))
                           (cons (cons 'parameters params)
                                 lst))))
              (let* ((nxt (parse-eq* s))
                     (c (require-token s)))
                (cond ((eqv? c #\,)
                       (begin (take-token s) (loop (cons nxt lst))))
                      ((eqv? c #\;)          (loop (cons nxt lst)))
                      ((equal? c closer)     (loop (cons nxt lst)))
                      ;; newline character isn't detectable here
                      #;((eqv? c #\newline)
                       (error "unexpected line break in argument list"))
                      ((memv c '(#\] #\}))
                       (error (string "unexpected \"" c "\" in argument list")))
                      (else
                       (error (string "missing comma or " closer
                                      " in argument list"))))))))))

(define (parse-vect s first closer)
  (let loop ((lst '())
             (nxt first))
    (let ((t (require-token s)))
      (if (eqv? t closer)
<<<<<<< HEAD
	  (begin (take-token s)
		 (cons 'vect (reverse (cons nxt lst))))
	  (case t
	    ((#\,)
	     (take-token s)
	     (if (eqv? (require-token s) closer)
		 ;; allow ending with ,
		 (begin (take-token s)
			(cons 'vect (reverse (cons nxt lst))))
		 (loop (cons nxt lst) (parse-eq* s))))
	    ((#\;)
	     (if (eqv? (require-token s) closer)
		 (loop lst nxt)
		 (let ((params (parse-arglist s closer)))
		   `(vcat ,@params ,@lst ,nxt))))
	    ((#\] #\})
	     (error (string "unexpected \"" t "\"")))
	    (else
	     (error "missing separator in array expression")))))))
=======
          (begin (take-token s)
                 (cons 'vcat (reverse (cons nxt lst))))
          (case t
            ((#\,)
             (take-token s)
             (if (eqv? (require-token s) closer)
                 ;; allow ending with ,
                 (begin (take-token s)
                        (cons 'vcat (reverse (cons nxt lst))))
                 (loop (cons nxt lst) (parse-eq* s))))
            ((#\;)
             (if (eqv? (require-token s) closer)
                 (loop lst nxt)
                 (let ((params (parse-arglist s closer)))
                   `(vcat ,@params ,@(reverse lst) ,nxt))))
            ((#\] #\})
             (error (string "unexpected \"" t "\"")))
            (else
             (error "missing separator in array expression")))))))
>>>>>>> 93c3a58a

(define (parse-dict s first closer)
  (let ((v (parse-vect s first closer)))
    (if (any dict-literal? (cdr v))
        (if (every dict-literal? (cdr v))
            `(dict ,@(cdr v))
            (error "invalid dict literal")))))

(define (parse-comprehension s first closer)
  (let ((r (parse-comma-separated-iters s)))
    (if (not (eqv? (require-token s) closer))
        (error (string "expected " closer))
        (take-token s))
    `(comprehension ,first ,@r)))

(define (parse-dict-comprehension s first closer)
  (let ((c (parse-comprehension s first closer)))
    (if (dict-literal? (cadr c))
        `(dict_comprehension ,@(cdr c))
        (error "invalid dict comprehension"))))

(define (parse-matrix s first closer)
  (define (fix head v) (cons head (reverse v)))
  (define (update-outer v outer)
    (cond ((null? v)       outer)
          ((null? (cdr v)) (cons (car v) outer))
          (else            (cons (fix 'row v) outer))))
  (define semicolon (eqv? (peek-token s) #\;))
  (let loop ((vec   (list first))
             (outer '()))
    (let ((t  (if (eqv? (peek-token s) #\newline)
                  #\newline
                  (require-token s))))
      (if (eqv? t closer)
<<<<<<< HEAD
	  (begin (take-token s)
		 (if (pair? outer)
		     (fix 'vcat (update-outer vec outer))
		     (if (or (null? vec) (null? (cdr vec)))
			 (fix 'vect vec)     ; [x]   => (vect x)
			 (fix 'hcat vec))))  ; [x y] => (hcat x y)
	  (case t
	    ((#\; #\newline)
	     (take-token s) (loop '() (update-outer vec outer)))
	    ((#\,)
	     (error "unexpected comma in matrix expression"))
	    ((#\] #\})
	     (error (string "unexpected \"" t "\"")))
	    ((for)
	     (if (and (not semicolon)
		      (length= outer 1)
		      (null? vec))
		 (begin (take-token s)
			(parse-comprehension s (car outer) closer))
		 (error "invalid comprehension syntax")))
	    (else
	     (loop (cons (parse-eq* s) vec) outer)))))))
=======
          (begin (take-token s)
                 (if (pair? outer)
                     (fix 'vcat (update-outer vec outer))
                     (if (or (null? vec) (null? (cdr vec)))
                         (fix 'vcat vec)     ; [x]   => (vcat x)
                         (fix 'hcat vec))))  ; [x y] => (hcat x y)
          (case t
            ((#\; #\newline)
             (take-token s) (loop '() (update-outer vec outer)))
            ((#\,)
             (error "unexpected comma in matrix expression"))
            ((#\] #\})
             (error (string "unexpected \"" t "\"")))
            ((for)
             (if (and (not semicolon)
                      (length= outer 1)
                      (null? vec))
                 (begin (take-token s)
                        (parse-comprehension s (car outer) closer))
                 (error "invalid comprehension syntax")))
            (else
             (loop (cons (parse-eq* s) vec) outer)))))))
>>>>>>> 93c3a58a

(define (peek-non-newline-token s)
  (let loop ((t (peek-token s)))
    (if (newline? t)
        (begin (take-token s)
               (loop (peek-token s)))
        t)))

(define (parse-cat s closer . isdict)
  (with-normal-ops
   (with-inside-vec
    (if (eqv? (require-token s) closer)
        (begin (take-token s)
               '())
        (let ((first (parse-eq* s)))
          (if (and (dict-literal? first)
                   (or (null? isdict) (car isdict)))
              (case (peek-non-newline-token s)
                ((for)
                 (take-token s)
                 (parse-dict-comprehension s first closer))
                (else
                 (if (or (null? isdict) (not (car isdict)))
                     (syntax-deprecation-warning s "[a=>b, ...]" "Dict(a=>b, ...)"))
                 (parse-dict s first closer)))
              (case (peek-token s)
                ((#\, closer)
                 (parse-vect s first closer))
                ((for)
                 (take-token s)
                 (parse-comprehension s first closer))
                (else
                 (parse-matrix s first closer)))))))))

; for sequenced evaluation inside expressions: e.g. (a;b, c;d)
(define (parse-stmts-within-expr s)
  (parse-Nary s parse-eq* '(#\;) 'block '(#\, #\) ) #t))

(define (parse-tuple s first)
  (let loop ((lst '())
             (nxt first))
    (case (require-token s)
      ((#\))
       (take-token s)
       (cons 'tuple (reverse (cons nxt lst))))
      ((#\,)
       (take-token s)
       (if (eqv? (require-token s) #\))
           ;; allow ending with ,
           (begin (take-token s)
                  (cons 'tuple (reverse (cons nxt lst))))
           (loop (cons nxt lst) (parse-eq* s))))
      ((#\;)
       (error "unexpected semicolon in tuple"))
      #;((#\newline)
      (error "unexpected line break in tuple"))
      ((#\] #\})
       (error (string "unexpected \"" (peek-token s) "\" in tuple")))
      (else
       (error "missing separator in tuple")))))

(define (not-eof-2 c)
  (if (eof-object? c)
      (error "incomplete: invalid \"`\" syntax") ; NOTE: changing this may affect code in base/client.jl
      c))

(define (parse-backquote s)
  (let ((b (open-output-string))
        (p (ts:port s)))
    (let loop ((c (read-char p)))
      (if (eqv? c #\`)
          #t
          (begin (if (eqv? c #\\)
                     (let ((nextch (read-char p)))
                       (if (eqv? nextch #\`)
                           (write-char nextch b)
                           (begin (write-char #\\ b)
                                  (write-char (not-eof-2 nextch) b))))
                     (write-char (not-eof-2 c) b))
                 (loop (read-char p)))))
    (let ((str (io.tostring! b)))
      `(macrocall @cmd ,str))))

(define (not-eof-3 c)
  (if (eof-object? c)
      (error "incomplete: invalid string syntax") ; NOTE: changing this may affect code in base/client.jl
      c))

(define (take-char p)
  (begin (read-char p) p))

(define (parse-string-literal s custom)
  (let ((p (ts:port s)))
    (if (eqv? (peek-char p) #\")
        (if (eqv? (peek-char (take-char p)) #\")
            (parse-string-literal- 'triple_quoted_string 2 (take-char p) s custom)
            '(single_quoted_string ""))
        (parse-string-literal- 'single_quoted_string 0 p s custom))))

(define (parse-interpolate s)
  (let* ((p (ts:port s))
         (c (peek-char p)))
    (cond ((identifier-start-char? c)
           (parse-atom s))
          ((eqv? c #\()
           (read-char p)
           (let ((ex (parse-eq* s))
                 (t (require-token s)))
             (cond ((eqv? t #\) )
                    (take-token s)
                    ex)
                   (else (error "invalid interpolation syntax")))))
          (else (error (string "invalid interpolation syntax: \"" c "\""))))))

(define (tostr custom io)
  (if custom
      (io.tostring! io)
      (let ((str (unescape-string (io.tostring! io))))
        (if (not (string.isutf8 str))
            (error "invalid UTF-8 sequence")
            str))))

;; custom = custom string literal
;; when custom is #t, unescape only \\ and \"
;; otherwise do full unescaping, and parse interpolations too
(define (parse-string-literal- head n p s custom)
  (let loop ((c (read-char p))
             (b (open-output-string))
             (e (list head))
             (quotes 0))
    (cond
      ((eqv? c #\")
       (if (< quotes n)
           (loop (read-char p) b e (+ quotes 1))
           (reverse (cons (tostr custom b) e))))

      ((= quotes 1)
       (if (not custom) (write-char #\\ b))
       (write-char #\" b)
       (loop c b e 0))

      ((= quotes 2)
       (if (not custom) (write-char #\\ b))
       (write-char #\" b)
       (if (not custom) (write-char #\\ b))
       (write-char #\" b)
       (loop c b e 0))

      ((eqv? c #\\)
       (let ((nxch (not-eof-3 (read-char p))))
         (if (or (not custom)
                 (not (or (eqv? nxch #\") #;(eqv? nxch #\\))))
             (write-char #\\ b))
         (write-char nxch b)
         (loop (read-char p) b e 0)))

      ((and (eqv? c #\$) (not custom))
       (let ((ex (parse-interpolate s)))
         (loop (read-char p)
               (open-output-string)
               (list* ex (tostr custom b) e)
               0)))

      (else
       (write-char (not-eof-3 c) b)
       (loop (read-char p) b e 0)))))

(define (interpolate-string-literal? s) (length> s 2))
(define (triplequote-string-literal? s) (eqv? (car s) 'triple_quoted_string))

(define (not-eof-1 c)
  (if (eof-object? c)
      (error "incomplete: invalid character literal") ; NOTE: changing this may affect code in base/client.jl
      c))

(define (unescape-string s)
  (with-exception-catcher
   (lambda (e) (error "invalid escape sequence"))
   (lambda ()
     ;; process escape sequences using lisp read
     (read (open-input-string (string #\" s #\"))))))

; parse numbers, identifiers, parenthesized expressions, lists, vectors, etc.
(define (parse-atom s)
  (let ((ex (parse-atom- s)))
    ;; TODO: remove this hack when we remove the special Dict syntax
    (if (or (and (not (eq? ex '=>)) (syntactic-op? ex))
            (eq? ex '....))
        (error (string "invalid identifier name \"" ex "\"")))
    ex))

(define (parse-atom- s)
  (let ((t (require-token s)))
    (cond ((or (string? t) (number? t) (large-number? t)) (take-token s))

          ;; char literal
          ((eq? t '|'|)
           (take-token s)
           (let ((firstch (read-char (ts:port s))))
             (if (eqv? firstch #\')
              (error "invalid character literal")
              (if (and (not (eqv? firstch #\\))
                       (not (eof-object? firstch))
                       (eqv? (peek-char (ts:port s)) #\'))
               ;; easy case: 1 character, no \
               (begin (read-char (ts:port s)) firstch)
               (let ((b (open-output-string)))
                 (let loop ((c firstch))
                   (if (eqv? c #\')
                       #t
                       (begin (write-char (not-eof-1 c) b)
                              (if (eqv? c #\\)
                                  (write-char
                                   (not-eof-1 (read-char (ts:port s))) b))
                              (loop (read-char (ts:port s))))))
                 (let ((str (unescape-string (io.tostring! b))))
                   (if (= (length str) 1)
                       ;; one byte, e.g. '\xff'. maybe not valid UTF-8, but we
                       ;; want to use the raw value as a codepoint in this case.
                       (wchar (aref str 0))
                       (if (or (not (= (string-length str) 1))
                               (not (string.isutf8 str)))
                           (error "invalid character literal")
                           (string.char str 0)))))))))

          ;; symbol/expression quote
          ((eq? t ':)
           (take-token s)
           (let ((nxt (peek-token s)))
             (if (and (closing-token? nxt)
                      (or (not (symbol? nxt))
                          (ts:space? s)))
                 ':
                 (list 'quote (parse-atom- s)))))

          ;; misplaced =
          ((eq? t '=) (error "unexpected \"=\""))

          ;; identifier
          ((symbol? t) (take-token s))

          ;; parens or tuple
          ((eqv? t #\( )
           (take-token s)
           (with-normal-ops
           (with-whitespace-newline
           (cond
            ((eqv? (require-token s) #\) )
             ;; empty tuple ()
             (begin (take-token s) '(tuple)))
            ((syntactic-op? (peek-token s))
             ;; allow (=) etc.
             (let ((tok (take-token s)))
               (if (not (eqv? (require-token s) #\) ))
                   (error (string "invalid identifier name \"" tok "\""))
                   (take-token s))
               tok))
            (else
             ;; here we parse the first subexpression separately, so
             ;; we can look for a comma to see if it's a tuple.
             ;; this lets us distinguish (x) from (x,)
             (let* ((ex (parse-eq* s))
                    (t  (require-token s)))
               (cond ((eqv? t #\) )
                      (take-token s)
                      (if (and (pair? ex) (eq? (car ex) '...))
                          ;; (ex...)
                          `(tuple ,ex)
                          ;; value in parentheses (x)
                          ex))
                     ((eqv? t #\, )
                      ;; tuple (x,) (x,y) (x...) etc.
                      (parse-tuple s ex))
                     ((eqv? t #\;)
                      ;; parenthesized block (a;b;c)
                      (take-token s)
                      (if (eqv? (require-token s) #\))
                          ;; (ex;)
                          (begin (take-token s) `(block ,ex))
                          (let* ((blk (parse-stmts-within-expr s))
                                 (tok (require-token s)))
                            (if (eqv? tok #\,)
                                (error "unexpected comma in statement block"))
                            (if (not (eqv? tok #\)))
                                (error "missing separator in statement block"))
                            (take-token s)
                            `(block ,ex ,blk))))
                     #;((eqv? t #\newline)
                        (error "unexpected line break in tuple"))
                     ((memv t '(#\] #\}))
                      (error (string "unexpected \"" t "\" in tuple")))
                     (else
                      (error "missing separator in tuple")))))))))

          ;; cell expression
          ((eqv? t #\{ )
           (take-token s)
           (if (eqv? (require-token s) #\})
               (begin (syntax-deprecation-warning s "{}" "[]")
                      (take-token s)
                      '(cell1d))
               (let ((vex (parse-cat s #\} #t)))
                 (if (null? vex)
                     (begin (syntax-deprecation-warning s "{}" "[]")
                            '(cell1d))
                     (case (car vex)
                       ((vect)  `(cell1d ,@(cdr vex)))
                       ((comprehension)
                         (syntax-deprecation-warning s "{a for a in b}" "Any[a for a in b]")
                        `(typed_comprehension (top Any) ,@(cdr vex)))
                       ((dict_comprehension)
                         (syntax-deprecation-warning s "{a=>b for (a,b) in c}" "Dict{Any,Any}([a=>b for (a,b) in c])")
                        `(typed_dict_comprehension (=> (top Any) (top Any)) ,@(cdr vex)))
                       ((dict)
                         (syntax-deprecation-warning s "{a=>b, ...}" "Dict{Any,Any}(a=>b, ...)")
                        `(typed_dict (=> (top Any) (top Any)) ,@(cdr vex)))
                       ((hcat)
                         (syntax-deprecation-warning s "{a b ...}" "Any[a b ...]")
                        `(cell2d 1 ,(length (cdr vex)) ,@(cdr vex)))
                       (else  ; (vcat ...)
<<<<<<< HEAD
			(if (and (pair? (cadr vex)) (eq? (caadr vex) 'row))
			    (let ((nr (length (cdr vex)))
				  (nc (length (cdadr vex))))
			      ;; make sure all rows are the same length
			      (if (not (every
					(lambda (x)
					  (and (pair? x)
					       (eq? (car x) 'row)
					       (length= (cdr x) nc)))
					(cddr vex)))
				  (error "inconsistent shape in cell expression"))
			      `(cell2d ,nr ,nc
				       ,@(apply append
						;; transpose to storage order
						(apply map list
						       (map cdr (cdr vex))))))
			    (if (any (lambda (x) (and (pair? x)
						      (eq? (car x) 'row)))
				     (cddr vex))
				(error "inconsistent shape in cell expression")
				`(cell1d ,@(cdr vex))))))))))

	  ;; cat expression
	  ((eqv? t #\[ )
	   (take-token s)
	   (let ((vex (parse-cat s #\])))
             (if (null? vex) '(vect) vex)))
=======
                        (if (and (pair? (cadr vex)) (eq? (caadr vex) 'row))
                            (let ((nr (length (cdr vex)))
                                  (nc (length (cdadr vex))))
                              ;; make sure all rows are the same length
                              (if (not (every
                                        (lambda (x)
                                          (and (pair? x)
                                               (eq? (car x) 'row)
                                               (length= (cdr x) nc)))
                                        (cddr vex)))
                                  (error "inconsistent shape in cell expression"))
                              (begin
                                  (syntax-deprecation-warning s "{a b; c d}" "Any[a b; c d]"))
                                  `(cell2d ,nr ,nc
                                       ,@(apply append
                                                ;; transpose to storage order
                                                (apply map list
                                                       (map cdr (cdr vex))))))
                            (if (any (lambda (x) (and (pair? x)
                                                      (eq? (car x) 'row)))
                                     (cddr vex))
                                (error "inconsistent shape in cell expression")
                                (begin
                                    (syntax-deprecation-warning s "{a,b, ...}" "Any[a,b, ...]")
                                    `(cell1d ,@(cdr vex)))))))))))

          ;; cat expression
          ((eqv? t #\[ )
           (take-token s)
           (let ((vex (parse-cat s #\])))
             (if (null? vex) '(vcat) vex)))
>>>>>>> 93c3a58a

          ;; string literal
          ((eqv? t #\")
           (take-token s)
           (let ((ps (parse-string-literal s #f)))
             (if (triplequote-string-literal? ps)
                 `(macrocall @mstr ,@(cdr ps))
                 (if (interpolate-string-literal? ps)
                     `(string ,@(filter (lambda (s)
                                          (not (and (string? s)
                                                    (= (length s) 0))))
                                        (cdr ps)))
                     (cadr ps)))))

          ;; macro call
          ((eqv? t #\@)
           (take-token s)
           (with-space-sensitive
            (let* ((head (parse-unary-prefix s))
                   (t    (peek-token s)))
              (if (ts:space? s)
                  `(macrocall ,(macroify-name head)
                              ,@(parse-space-separated-exprs s))
                  (let ((call (parse-call-chain s head #t)))
                    (if (and (pair? call) (eq? (car call) 'call))
                        `(macrocall ,(macroify-name (cadr call)) ,@(cddr call))
                        `(macrocall ,(macroify-name call)
                                    ,@(parse-space-separated-exprs s))))))))

          ;; command syntax
          ((eqv? t #\`)
           (take-token s)
           (parse-backquote s))

          (else (error (string "invalid syntax: \"" (take-token s) "\""))))))

(define (valid-modref? e)
  (and (length= e 3) (eq? (car e) '|.|) (pair? (caddr e))
       (eq? (car (caddr e)) 'quote) (symbol? (cadr (caddr e)))
       (or (symbol? (cadr e))
           (valid-modref? (cadr e)))))

(define (macroify-name e)
  (cond ((symbol? e)  (symbol (string #\@ e)))
        ((valid-modref? e)  `(|.| ,(cadr e)
                              (quote ,(macroify-name (cadr (caddr e))))))
        (else (error (string "invalid macro use \"@(" (deparse e) ")\"" )))))

; --- main entry point ---

;; can optionally specify which grammar production to parse.
;; default is parse-stmts.
(define (julia-parse s . production)
  (cond ((string? s)
         (apply julia-parse (make-token-stream (open-input-string s))
                production))
        ((port? s)
         (apply julia-parse (make-token-stream s) production))
        ((eof-object? s)
         s)
        (else
         ;; as a special case, allow early end of input if there is
         ;; nothing left but whitespace
         (skip-ws-and-comments (ts:port s))
         (let skip-loop ((tok (peek-token s)))
           (if (or (eqv? tok #\newline) )
               (begin (take-token s) (skip-loop (peek-token s)))))
         (if (eof-object? (peek-token s))
             (eof-object)
             ((if (null? production) parse-stmts (car production))
              s)))))<|MERGE_RESOLUTION|>--- conflicted
+++ resolved
@@ -920,94 +920,6 @@
   (let loop ((ex ex))
     (let ((t (peek-token s)))
       (if (or (and space-sensitive (ts:space? s)
-<<<<<<< HEAD
-		   (memv t '(#\( #\[ #\{ |'| #\")))
-	      (and (or (number? ex)  ;; 2(...) is multiply, not call
-		       (large-number? ex))
-		   (eqv? t #\()))
-	  ex
-	  (case t
-	    ((#\( )   (take-token s)
-	     (let ((c
-		    (let ((al (parse-arglist s #\) )))
-		      (receive
-		       (params args) (separate (lambda (x)
-						 (and (pair? x)
-						      (eq? (car x) 'parameters)))
-					       al)
-		       (if (eq? (peek-token s) 'do)
-			   (begin
-			     (take-token s)
-			     `(call ,ex ,@params ,(parse-do s) ,@args))
-			   `(call ,ex ,@al))))))
-	       (if one-call
-		   c
-		   (loop c))))
-	    ((#\[ )   (take-token s)
-	     ;; ref is syntax, so we can distinguish
-	     ;; a[i] = x  from
-	     ;; ref(a,i) = x
-	     (let ((al (with-end-symbol (parse-cat s #\] (dict-literal? ex)))))
-	       (if (null? al)
-		   (if (dict-literal? ex)
-		       (begin
-			 (syntax-deprecation-warning
-			  s (string #\( (deparse ex) #\) "[]")
-			  (string (deprecated-dict-replacement ex) "()"))
-			 (loop (list 'typed_dict ex)))
-		       (loop (list 'ref ex)))
-		   (case (car al)
-                     ((vect)  (loop (list* 'ref ex (cdr al))))
-		     ((dict)
-		      (syntax-deprecation-warning
-		       s (string #\( (deparse ex) #\) "[a=>b, ...]")
-		       (string (deprecated-dict-replacement ex) "(a=>b, ...)"))
-		      (loop (list* 'typed_dict ex (cdr al))))
-		     ((hcat)  (loop (list* 'typed_hcat ex (cdr al))))
-		     ((vcat)  (loop (list* 'typed_vcat ex (cdr al))))
-		     ((comprehension)
-		      (loop (list* 'typed_comprehension ex (cdr al))))
-		     ((dict_comprehension)
-		      (loop (list* 'typed_dict_comprehension ex (cdr al))))
-		     (else (error "unknown parse-cat result (internal error)"))))))
-	    ((|.|) (take-token s)
-	     (loop
-	      (cond ((eqv? (peek-token s) #\()
-		     `(|.| ,ex ,(parse-atom s)))
-		    ((eq? (peek-token s) '$)
-		     (let ((dollarex (parse-unary s)))
-		       `(|.| ,ex ($ (call (top Expr) (quote quote)
-					  ,(cadr dollarex))))))
-		    (else
-		     (let ((name (parse-atom s)))
-		       (if (and (pair? name) (eq? (car name) 'macrocall))
-			   `(macrocall (|.| ,ex (quote ,(cadr name)))
-				       ,@(cddr name))
-			   `(|.| ,ex (quote ,name))))))))
-	    ((|.'| |'|) (take-token s)
-	     (loop (list t ex)))
-	    ((#\{ )   (take-token s)
-	     (loop (list* 'curly ex
-			  (map subtype-syntax (parse-arglist s #\} )))))
-	    ((#\")
-	     (if (and (symbol? ex) (not (operator? ex))
-		      (not (ts:space? s)))
-		 ;; custom prefixed string literals, x"s" => @x_str "s"
-		 (let* ((str (begin (take-token s)
-				    (parse-string-literal s #t)))
-			(nxt (peek-token s))
-			(suffix (if (triplequote-string-literal? str) '_mstr '_str))
-			(macname (symbol (string #\@ ex suffix)))
-			(macstr (cdr str)))
-		   (if (and (symbol? nxt) (not (operator? nxt))
-			    (not (ts:space? s)))
-		       ;; string literal suffix, "s"x
-		       (loop `(macrocall ,macname ,@macstr
-					 ,(string (take-token s))))
-		       (loop `(macrocall ,macname ,@macstr))))
-		 ex))
-	    (else ex))))))
-=======
                    (memv t '(#\( #\[ #\{ |'| #\")))
               (and (or (number? ex)  ;; 2(...) is multiply, not call
                        (large-number? ex))
@@ -1051,13 +963,9 @@
                                   (string (deprecated-dict-replacement ex) "(a=>b, ...)"))
                                  (loop (list* 'typed_dict ex (cdr al))))
                           (loop (list* 'ref ex (cdr al)))))
+                     ((vect)  (loop (list* 'ref ex (cdr al))))
                      ((hcat)  (loop (list* 'typed_hcat ex (cdr al))))
-                     ((vcat)
-                      (if (any (lambda (x)
-                                 (and (pair? x) (eq? (car x) 'row)))
-                               (cdr al))
-                          (loop (list* 'typed_vcat ex (cdr al)))
-                          (loop (list* 'ref ex (cdr al)))))
+                     ((vcat)  (loop (list* 'typed_vcat ex (cdr al))))
                      ((comprehension)
                       (loop (list* 'typed_comprehension ex (cdr al))))
                      ((dict_comprehension)
@@ -1100,7 +1008,6 @@
                        (loop `(macrocall ,macname ,@macstr))))
                  ex))
             (else ex))))))
->>>>>>> 93c3a58a
 
 (define expect-end-current-line 0)
 
@@ -1510,7 +1417,6 @@
              (nxt first))
     (let ((t (require-token s)))
       (if (eqv? t closer)
-<<<<<<< HEAD
 	  (begin (take-token s)
 		 (cons 'vect (reverse (cons nxt lst))))
 	  (case t
@@ -1525,32 +1431,11 @@
 	     (if (eqv? (require-token s) closer)
 		 (loop lst nxt)
 		 (let ((params (parse-arglist s closer)))
-		   `(vcat ,@params ,@lst ,nxt))))
+		   `(vcat ,@params ,@(reverse lst) ,nxt))))
 	    ((#\] #\})
 	     (error (string "unexpected \"" t "\"")))
 	    (else
 	     (error "missing separator in array expression")))))))
-=======
-          (begin (take-token s)
-                 (cons 'vcat (reverse (cons nxt lst))))
-          (case t
-            ((#\,)
-             (take-token s)
-             (if (eqv? (require-token s) closer)
-                 ;; allow ending with ,
-                 (begin (take-token s)
-                        (cons 'vcat (reverse (cons nxt lst))))
-                 (loop (cons nxt lst) (parse-eq* s))))
-            ((#\;)
-             (if (eqv? (require-token s) closer)
-                 (loop lst nxt)
-                 (let ((params (parse-arglist s closer)))
-                   `(vcat ,@params ,@(reverse lst) ,nxt))))
-            ((#\] #\})
-             (error (string "unexpected \"" t "\"")))
-            (else
-             (error "missing separator in array expression")))))))
->>>>>>> 93c3a58a
 
 (define (parse-dict s first closer)
   (let ((v (parse-vect s first closer)))
@@ -1585,35 +1470,11 @@
                   #\newline
                   (require-token s))))
       (if (eqv? t closer)
-<<<<<<< HEAD
-	  (begin (take-token s)
-		 (if (pair? outer)
-		     (fix 'vcat (update-outer vec outer))
-		     (if (or (null? vec) (null? (cdr vec)))
-			 (fix 'vect vec)     ; [x]   => (vect x)
-			 (fix 'hcat vec))))  ; [x y] => (hcat x y)
-	  (case t
-	    ((#\; #\newline)
-	     (take-token s) (loop '() (update-outer vec outer)))
-	    ((#\,)
-	     (error "unexpected comma in matrix expression"))
-	    ((#\] #\})
-	     (error (string "unexpected \"" t "\"")))
-	    ((for)
-	     (if (and (not semicolon)
-		      (length= outer 1)
-		      (null? vec))
-		 (begin (take-token s)
-			(parse-comprehension s (car outer) closer))
-		 (error "invalid comprehension syntax")))
-	    (else
-	     (loop (cons (parse-eq* s) vec) outer)))))))
-=======
           (begin (take-token s)
                  (if (pair? outer)
                      (fix 'vcat (update-outer vec outer))
                      (if (or (null? vec) (null? (cdr vec)))
-                         (fix 'vcat vec)     ; [x]   => (vcat x)
+                         (fix 'vect vec)     ; [x]   => (vect x)
                          (fix 'hcat vec))))  ; [x y] => (hcat x y)
           (case t
             ((#\; #\newline)
@@ -1631,7 +1492,6 @@
                  (error "invalid comprehension syntax")))
             (else
              (loop (cons (parse-eq* s) vec) outer)))))))
->>>>>>> 93c3a58a
 
 (define (peek-non-newline-token s)
   (let loop ((t (peek-token s)))
@@ -1940,47 +1800,18 @@
                      (case (car vex)
                        ((vect)  `(cell1d ,@(cdr vex)))
                        ((comprehension)
-                         (syntax-deprecation-warning s "{a for a in b}" "Any[a for a in b]")
+                        (syntax-deprecation-warning s "{a for a in b}" "Any[a for a in b]")
                         `(typed_comprehension (top Any) ,@(cdr vex)))
                        ((dict_comprehension)
-                         (syntax-deprecation-warning s "{a=>b for (a,b) in c}" "Dict{Any,Any}([a=>b for (a,b) in c])")
+                        (syntax-deprecation-warning s "{a=>b for (a,b) in c}" "Dict{Any,Any}([a=>b for (a,b) in c])")
                         `(typed_dict_comprehension (=> (top Any) (top Any)) ,@(cdr vex)))
                        ((dict)
-                         (syntax-deprecation-warning s "{a=>b, ...}" "Dict{Any,Any}(a=>b, ...)")
+                        (syntax-deprecation-warning s "{a=>b, ...}" "Dict{Any,Any}(a=>b, ...)")
                         `(typed_dict (=> (top Any) (top Any)) ,@(cdr vex)))
                        ((hcat)
-                         (syntax-deprecation-warning s "{a b ...}" "Any[a b ...]")
+                        (syntax-deprecation-warning s "{a b ...}" "Any[a b ...]")
                         `(cell2d 1 ,(length (cdr vex)) ,@(cdr vex)))
                        (else  ; (vcat ...)
-<<<<<<< HEAD
-			(if (and (pair? (cadr vex)) (eq? (caadr vex) 'row))
-			    (let ((nr (length (cdr vex)))
-				  (nc (length (cdadr vex))))
-			      ;; make sure all rows are the same length
-			      (if (not (every
-					(lambda (x)
-					  (and (pair? x)
-					       (eq? (car x) 'row)
-					       (length= (cdr x) nc)))
-					(cddr vex)))
-				  (error "inconsistent shape in cell expression"))
-			      `(cell2d ,nr ,nc
-				       ,@(apply append
-						;; transpose to storage order
-						(apply map list
-						       (map cdr (cdr vex))))))
-			    (if (any (lambda (x) (and (pair? x)
-						      (eq? (car x) 'row)))
-				     (cddr vex))
-				(error "inconsistent shape in cell expression")
-				`(cell1d ,@(cdr vex))))))))))
-
-	  ;; cat expression
-	  ((eqv? t #\[ )
-	   (take-token s)
-	   (let ((vex (parse-cat s #\])))
-             (if (null? vex) '(vect) vex)))
-=======
                         (if (and (pair? (cadr vex)) (eq? (caadr vex) 'row))
                             (let ((nr (length (cdr vex)))
                                   (nc (length (cdadr vex))))
@@ -1993,26 +1824,25 @@
                                         (cddr vex)))
                                   (error "inconsistent shape in cell expression"))
                               (begin
-                                  (syntax-deprecation-warning s "{a b; c d}" "Any[a b; c d]"))
-                                  `(cell2d ,nr ,nc
-                                       ,@(apply append
-                                                ;; transpose to storage order
-                                                (apply map list
-                                                       (map cdr (cdr vex))))))
+                                (syntax-deprecation-warning s "{a b; c d}" "Any[a b; c d]")
+                                `(cell2d ,nr ,nc
+                                         ,@(apply append
+                                                  ;; transpose to storage order
+                                                  (apply map list
+                                                         (map cdr (cdr vex)))))))
                             (if (any (lambda (x) (and (pair? x)
                                                       (eq? (car x) 'row)))
                                      (cddr vex))
                                 (error "inconsistent shape in cell expression")
                                 (begin
-                                    (syntax-deprecation-warning s "{a,b, ...}" "Any[a,b, ...]")
-                                    `(cell1d ,@(cdr vex)))))))))))
-
-          ;; cat expression
-          ((eqv? t #\[ )
-           (take-token s)
-           (let ((vex (parse-cat s #\])))
-             (if (null? vex) '(vcat) vex)))
->>>>>>> 93c3a58a
+                                  (syntax-deprecation-warning s "{a,b, ...}" "Any[a,b, ...]")
+                                  `(cell1d ,@(cdr vex)))))))))))
+
+	  ;; cat expression
+	  ((eqv? t #\[ )
+	   (take-token s)
+	   (let ((vex (parse-cat s #\])))
+             (if (null? vex) '(vect) vex)))
 
           ;; string literal
           ((eqv? t #\")

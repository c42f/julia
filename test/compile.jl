# This file is a part of Julia. License is MIT: https://julialang.org/license

using Test

import Base: root_module

Foo_module = :Foo4b3a94a1a081a8cb
Foo2_module = :F2oo4b3a94a1a081a8cb
FooBase_module = :FooBase4b3a94a1a081a8cb
@eval module ConflictingBindings
    export $Foo_module, $FooBase_module
    $Foo_module = 232
    $FooBase_module = 9134
end
using .ConflictingBindings

# FIXME: withenv() is a leftover from previous tests.  Oddly, one test below
# fails without it, in a mysterious way.
withenv( "JULIA_DEBUG_LOADING" => nothing ) do

dir = mktempdir()
dir2 = mktempdir()
insert!(LOAD_PATH, 1, dir)
insert!(Base.LOAD_CACHE_PATH, 1, dir)
try
    Foo_file = joinpath(dir, "$Foo_module.jl")
    Foo2_file = joinpath(dir, "$Foo2_module.jl")
    FooBase_file = joinpath(dir, "$FooBase_module.jl")

    write(FooBase_file,
          """
          __precompile__(true)

          module $FooBase_module
              import Base: hash, >
              struct fmpz end
              struct typeA end
              >(x::fmpz, y::Int) = Base.cmp(x, y) > 0
              function hash(a::typeA, h::UInt)
                  d = den(a)
                  return h
              end
          end
          """)
    write(Foo2_file,
          """
          __precompile__(true)

          module $Foo2_module
              export override
              override(x::Integer) = 2
              override(x::AbstractFloat) = Float64(override(1))
          end
          """)
    write(Foo_file,
          """
          __precompile__(true)

          module $Foo_module
              using $FooBase_module, $FooBase_module.typeA
              import $Foo2_module: $Foo2_module, override
              import $FooBase_module.hash
              import Test

              struct typeB
                  y::typeA
              end
              hash(x::typeB) = hash(x.y)

              # test that docs get reconnected
              @doc "foo function" foo(x) = x + 1
              include_dependency("foo.jl")
              include_dependency("foo.jl")
              module Bar
                  @doc "bar function" bar(x) = x + 2
                  include_dependency("bar.jl")
              end

              # test for creation of some reasonably complicated type
              struct MyType{T} end
              const t17809s = Any[
                    Tuple{
                        Type{Ptr{MyType{i}}},
                        Array{Ptr{MyType{MyType{:sym}()}}(0), 0},
                        Val{Complex{Int}(1, 2)},
                        Val{3},
                        Val{nothing}}
                    for i = 0:25]

              # test that types and methods get reconnected correctly
              # issue 16529 (adding a method to a type with no instances)
              (::Task)(::UInt8, ::UInt16, ::UInt32) = 2

              # issue 16471 (capturing references to a kwfunc)
              Test.@test_throws ErrorException Core.kwfunc(Base.nothing)
              Base.nothing(::UInt8, ::UInt16, ::UInt32; x = 52) = x
              const nothingkw = Core.kwfunc(Base.nothing)

              # issue 16908 (some complicated types and external method definitions)
              abstract type CategoricalPool{T, R <: Integer, V} end
              abstract type CategoricalValue{T, R <: Integer} end
              struct NominalPool{T, R <: Integer, V} <: CategoricalPool{T, R, V}
                  index::Vector{T}
                  invindex::Dict{T, R}
                  order::Vector{R}
                  ordered::Vector{T}
                  valindex::Vector{V}
              end
              struct NominalValue{T, R <: Integer} <: CategoricalValue{T, R}
                  level::R
                  pool::NominalPool{T, R, NominalValue{T, R}}
              end
              struct OrdinalValue{T, R <: Integer} <: CategoricalValue{T, R}
                  level::R
                  pool::NominalPool{T, R, NominalValue{T, R}}
              end
              (::Union{Type{NominalValue}, Type{OrdinalValue}})() = 1
              (::Union{Type{NominalValue{T}}, Type{OrdinalValue{T}}})() where {T} = 2
              (::Type{Vector{NominalValue{T, R}}})() where {T, R} = 3
              (::Type{Vector{NominalValue{T, T}}})() where {T} = 4
              (::Type{Vector{NominalValue{Int, Int}}})() = 5

              # more tests for method signature involving a complicated type
              # issue 18343
              struct Pool18343{R, V}
                  valindex::Vector{V}
              end
              struct Value18343{T, R}
                  pool::Pool18343{R, Value18343{T, R}}
              end
              Base.convert(::Type{Nullable{S}}, ::Value18343{Nullable}) where {S} = 2
              Base.convert(::Type{Nullable{Value18343}}, ::Value18343{Nullable}) = 2
              Base.convert(::Type{Ref}, ::Value18343{T}) where {T} = 3


              let some_method = @which Base.include("string")
                    # global const some_method // FIXME: support for serializing a direct reference to an external Method not implemented
                  global const some_linfo =
                      ccall(:jl_specializations_get_linfo, Ref{Core.MethodInstance}, (Any, Any, Any, UInt),
                          some_method, Tuple{typeof(Base.include), String}, Core.svec(), typemax(UInt))
              end

              g() = override(1.0)
              Test.@test g() === 2.0 # compile this
          end
          """)
    @test_throws ErrorException Core.kwfunc(Base.nothing) # make sure `nothing` didn't have a kwfunc (which would invalidate the attempted test)

    # Issue #12623
    @test __precompile__(true) === nothing

    # Issue #21307
    Base.require(Foo2_module)
    @eval let Foo2_module = $(QuoteNode(Foo2_module)), # use @eval to see the results of loading the compile
              Foo = root_module(Foo2_module)
        Foo.override(::Int) = 'a'
        Foo.override(::Float32) = 'b'
    end

    Base.require(Foo_module)

    @eval let Foo_module = $(QuoteNode(Foo_module)), # use @eval to see the results of loading the compile
              Foo = root_module(Foo_module)
        @test Foo.foo(17) == 18
        @test Foo.Bar.bar(17) == 19

        # Issue #21307
        @test Foo.g() === 97.0
        @test Foo.override(1.0e0) == Float64('a')
        @test Foo.override(1.0f0) == 'b'
        @test Foo.override(UInt(1)) == 2
    end

    cachefile = joinpath(dir, "$Foo_module.ji")
    # use _require_from_serialized to ensure that the test fails if
    # the module doesn't reload from the image:
    @test_logs (:warn,"Replacing module `$Foo_module`") begin
        ms = Base._require_from_serialized(Foo_module, cachefile)
        @test isa(ms, Array{Any,1})
        Base.register_all(ms)
    end

    let Foo = root_module(Foo_module)
        @test_throws MethodError Foo.foo(17) # world shouldn't be visible yet
    end
    @eval let Foo_module = $(QuoteNode(Foo_module)), # use @eval to see the results of loading the compile
              Foo2_module = $(QuoteNode(Foo2_module)),
              FooBase_module = $(QuoteNode(FooBase_module)),
              Foo = root_module(Foo_module),
              dir = $(QuoteNode(dir)),
              cachefile = $(QuoteNode(cachefile)),
              Foo_file = $(QuoteNode(Foo_file))
        @test Foo.foo(17) == 18
        @test Foo.Bar.bar(17) == 19

        # Issue #21307
        @test Foo.g() === 97.0
        @test Foo.override(1.0e0) == Float64('a')
        @test Foo.override(1.0f0) == 'b'
        @test Foo.override(UInt(1)) == 2

        # issue #12284:
        @test stringmime("text/plain", Base.Docs.doc(Foo.foo)) == "foo function\n"
        @test stringmime("text/plain", Base.Docs.doc(Foo.Bar.bar)) == "bar function\n"

        modules, deps, required_modules = Base.parse_cache_header(cachefile)
        discard_module = mod_fl_mt -> (mod_fl_mt[2], mod_fl_mt[3])
        @test modules == Dict(Foo_module => Base.module_uuid(Foo))
        @test map(x -> x[1],  sort(discard_module.(deps))) == [Foo_file, joinpath(dir, "bar.jl"), joinpath(dir, "foo.jl")]
        srctxt = Base.read_dependency_src(cachefile, Foo_file)
        @test !isempty(srctxt) && srctxt == read(Foo_file, String)
        @test_throws ErrorException Base.read_dependency_src(cachefile, "/tmp/nonexistent.txt")
        # dependencies declared with `include_dependency` should not be stored
        @test_throws ErrorException Base.read_dependency_src(cachefile, joinpath(dir, "foo.jl"))

        modules, deps1 = Base.cache_dependencies(cachefile)
        @test modules == merge(Dict(s => Base.module_uuid(getfield(Foo, s)) for s in
                                    [:Base, :Core, Foo2_module, FooBase_module, :Main]),
                               # plus modules included in the system image
                               Dict(s => Base.module_uuid(Base.root_module(s)) for s in
                                    [:Base64, :CRC32c, :Dates, :DelimitedFiles, :FileWatching,
<<<<<<< HEAD
                                     :IterativeEigenSolvers, :Logging, :Mmap, :Profile, :SharedArrays,
                                     :SuiteSparse, :Test]))
=======
                                     :IterativeEigenSolvers, :Mmap, :Profile, :SharedArrays,
                                     :SuiteSparse, :Test, :Unicode]))
>>>>>>> 24fce75c
        @test discard_module.(deps) == deps1

        @test current_task()(0x01, 0x4000, 0x30031234) == 2
        @test nothing(0x01, 0x4000, 0x30031234) == 52
        @test nothing(0x01, 0x4000, 0x30031234; x = 9142) == 9142
        @test Foo.nothingkw === Core.kwfunc(Base.nothing)

        @test Foo.NominalValue() == 1
        @test Foo.OrdinalValue() == 1
        @test Foo.NominalValue{Int}() == 2
        @test Foo.OrdinalValue{Int}() == 2
        let T = Vector{Foo.NominalValue{Int}}
            @test isa(T(), T)
        end
        @test Vector{Foo.NominalValue{Int32, Int64}}() == 3
        @test Vector{Foo.NominalValue{UInt, UInt}}() == 4
        @test Vector{Foo.NominalValue{Int, Int}}() == 5
        @test all(i -> Foo.t17809s[i + 1] ===
            Tuple{
                Type{Ptr{Foo.MyType{i}}},
                Array{Ptr{Foo.MyType{Foo.MyType{:sym}()}}(0), 0},
                Val{Complex{Int}(1, 2)},
                Val{3},
                Val{nothing}},
            0:25)
        some_method = @which Base.include("string")
        some_linfo =
                ccall(:jl_specializations_get_linfo, Ref{Core.MethodInstance}, (Any, Any, Any, UInt),
                    some_method, Tuple{typeof(Base.include), String}, Core.svec(), typemax(UInt))
        @test Foo.some_linfo::Core.MethodInstance === some_linfo

        PV = Foo.Value18343{Nullable}.body.types[1]
        VR = PV.types[1].parameters[1]
        @test PV.types[1] === Array{VR,1}
        @test pointer_from_objref(PV.types[1]) ===
              pointer_from_objref(PV.types[1].parameters[1].types[1].types[1])
        @test PV === PV.types[1].parameters[1].types[1]
        @test pointer_from_objref(PV) === pointer_from_objref(PV.types[1].parameters[1].types[1])
    end

    Baz_file = joinpath(dir, "Baz.jl")
    write(Baz_file,
          """
          __precompile__(false)
          module Baz
          end
          """)

    @test_warn "ERROR: LoadError: Declaring __precompile__(false) is not allowed in files that are being precompiled.\nStacktrace:\n [1] __precompile__" try
        Base.compilecache("Baz") # from __precompile__(false)
        error("__precompile__ disabled test failed")
    catch exc
        isa(exc, ErrorException) || rethrow(exc)
        !isempty(search(exc.msg, "__precompile__(false)")) && rethrow(exc)
    end

    # Issue #12720
    FooBar1_file = joinpath(dir, "FooBar1.jl")
    write(FooBar1_file,
          """
          __precompile__(true)
          module FooBar1
              using FooBar
          end
          """)
    sleep(2) # give FooBar and FooBar1 different timestamps, in reverse order too
    FooBar_file = joinpath(dir, "FooBar.jl")
    write(FooBar_file,
          """
          __precompile__(true)
          module FooBar
          end
          """)

    Base.compilecache("FooBar")
    @test isfile(joinpath(dir, "FooBar.ji"))
    @test !Base.stale_cachefile(FooBar_file, joinpath(dir, "FooBar.ji"))
    @test !isdefined(Main, :FooBar)
    @test !isdefined(Main, :FooBar1)

    relFooBar_file = joinpath(dir, "subfolder", "..", "FooBar.jl")
    @test Base.stale_cachefile(relFooBar_file, joinpath(dir, "FooBar.ji")) == !Sys.iswindows() # `..` is not a symlink on Windows
    mkdir(joinpath(dir, "subfolder"))
    @test !Base.stale_cachefile(relFooBar_file, joinpath(dir, "FooBar.ji"))

    @eval using FooBar
    fb_uuid = Base.module_uuid(FooBar)
    sleep(2); touch(FooBar_file)
    insert!(Base.LOAD_CACHE_PATH, 1, dir2)
    @test Base.stale_cachefile(FooBar_file, joinpath(dir, "FooBar.ji"))
    @eval using FooBar1
    @test !isfile(joinpath(dir2, "FooBar.ji"))
    @test !isfile(joinpath(dir, "FooBar1.ji"))
    @test isfile(joinpath(dir2, "FooBar1.ji"))
    @test Base.stale_cachefile(FooBar_file, joinpath(dir, "FooBar.ji"))
    @test !Base.stale_cachefile(FooBar1_file, joinpath(dir2, "FooBar1.ji"))
    @test fb_uuid == Base.module_uuid(FooBar)
    fb_uuid1 = Base.module_uuid(FooBar1)
    @test fb_uuid != fb_uuid1

    reload("FooBar")
    @test fb_uuid != Base.module_uuid(root_module(:FooBar))
    @test fb_uuid1 == Base.module_uuid(FooBar1)
    fb_uuid = Base.module_uuid(root_module(:FooBar))
    @test isfile(joinpath(dir2, "FooBar.ji"))
    @test Base.stale_cachefile(FooBar_file, joinpath(dir, "FooBar.ji"))
    @test !Base.stale_cachefile(FooBar1_file, joinpath(dir2, "FooBar1.ji"))
    @test !Base.stale_cachefile(FooBar_file, joinpath(dir2, "FooBar.ji"))

    reload("FooBar1")
    @test fb_uuid == Base.module_uuid(root_module(:FooBar))
    @test fb_uuid1 != Base.module_uuid(root_module(:FooBar1))

    @test isfile(joinpath(dir2, "FooBar.ji"))
    @test isfile(joinpath(dir2, "FooBar1.ji"))
    @test Base.stale_cachefile(FooBar_file, joinpath(dir, "FooBar.ji"))
    @test !Base.stale_cachefile(FooBar_file, joinpath(dir2, "FooBar.ji"))
    @test !Base.stale_cachefile(FooBar1_file, joinpath(dir2, "FooBar1.ji"))

    # test checksum
    open(joinpath(dir2, "FooBar1.ji"), "a") do f
        write(f, 0x076cac96) # append 4 random bytes
    end
    @test Base.stale_cachefile(FooBar1_file, joinpath(dir2, "FooBar1.ji"))

    # test behavior of precompile modules that throw errors
    FooBar2_file = joinpath(dir, "FooBar2.jl")
    write(FooBar2_file,
          """
          __precompile__(true)
          module FooBar2
          error("break me")
          end
          """)
    @test_warn "ERROR: LoadError: break me\nStacktrace:\n [1] error" try
        Base.require(:FooBar2)
        error("\"LoadError: break me\" test failed")
    catch exc
        isa(exc, ErrorException) || rethrow(exc)
        !isempty(search(exc.msg, "ERROR: LoadError: break me")) && rethrow(exc)
    end

    # Test transitive dependency for #21266
    FooBarT_file = joinpath(dir, "FooBarT.jl")
    write(FooBarT_file,
          """
          __precompile__(true)
          module FooBarT
          end
          """)
    FooBarT1_file = joinpath(dir, "FooBarT1.jl")
    write(FooBarT1_file,
          """
          __precompile__(true)
          module FooBarT1
              using FooBarT
          end
          """)
    FooBarT2_file = joinpath(dir, "FooBarT2.jl")
    write(FooBarT2_file,
          """
          __precompile__(true)
          module FooBarT2
              using FooBarT1
          end
          """)
    Base.compilecache("FooBarT2")
    write(FooBarT1_file,
          """
          __precompile__(true)
          module FooBarT1
          end
          """)
    rm(FooBarT_file)
    @test Base.stale_cachefile(FooBarT2_file, joinpath(dir2, "FooBarT2.ji"))
    @test Base.require(:FooBarT2) isa Module
finally
    splice!(Base.LOAD_CACHE_PATH, 1:2)
    splice!(LOAD_PATH, 1)
    rm(dir, recursive=true)
    rm(dir2, recursive=true)
end

# test --compiled-modules=no command line option
let dir = mktempdir(),
    Time_module = :Time4b3a94a1a081a8cb

    try
        write(joinpath(dir, "$Time_module.jl"),
              """
              module $Time_module
                  __precompile__(true)
                  time = Base.time()
              end
              """)

        eval(quote
            insert!(LOAD_PATH, 1, $(dir))
            insert!(Base.LOAD_CACHE_PATH, 1, $(dir))
            Base.compilecache(:Time4b3a94a1a081a8cb)
        end)

        exename = `$(Base.julia_cmd()) --compiled-modules=yes --startup-file=no`

        testcode = """
            insert!(LOAD_PATH, 1, $(repr(dir)))
            insert!(Base.LOAD_CACHE_PATH, 1, $(repr(dir)))
            using $Time_module
            getfield($Time_module, :time)
        """

        t1_yes = readchomp(`$exename --compiled-modules=yes -E $(testcode)`)
        t2_yes = readchomp(`$exename --compiled-modules=yes -E $(testcode)`)
        @test t1_yes == t2_yes

        t1_no = readchomp(`$exename --compiled-modules=no -E $(testcode)`)
        t2_no = readchomp(`$exename --compiled-modules=no -E $(testcode)`)
        @test t1_no != t2_no
        @test parse(Float64, t1_no) < parse(Float64, t2_no)

    finally
        splice!(Base.LOAD_CACHE_PATH, 1)
        splice!(LOAD_PATH, 1)
        rm(dir, recursive=true)
    end
end

# test loading a package with conflicting namespace
let dir = mktempdir()
    Test_module = :Test6c92f26
    try
        write(joinpath(dir, "Iterators.jl"),
              """
              module Iterators
                   __precompile__(true)
              end
              """)

        write(joinpath(dir, "$Test_module.jl"),
              """
              module $Test_module
                   __precompile__(true)
                   using Iterators
              end
              """)

        testcode = """
            insert!(LOAD_PATH, 1, $(repr(dir)))
            insert!(Base.LOAD_CACHE_PATH, 1, $(repr(dir)))
            using $Test_module
        """

        exename = `$(Base.julia_cmd()) --startup-file=no`
        let fname = tempname()
            try
                @test readchomp(pipeline(`$exename -E $(testcode)`, stderr=fname)) == "nothing"
                @test ismatch(Regex("Replacing module `$Test_module`"), read(fname, String))
            finally
                rm(fname, force=true)
            end
        end
        # Loading $Test_module from the cache should not bring `Base.Iterators`
        # into `Main`, since that would lead to a namespace conflict with
        # the module `Iterators` defined above.
        let fname = tempname()
            try
                @test readchomp(pipeline(`$exename -E $(testcode)`, stderr=fname)) == "nothing"
                # e.g `@test_nowarn`
                @test Test.ismatch_warn(r"^(?!.)"s, read(fname, String))
            finally
                rm(fname, force=true)
            end
        end
    finally
        rm(dir, recursive=true)
    end
end

let dir = mktempdir()
    try
        insert!(LOAD_PATH, 1, dir)
        insert!(Base.LOAD_CACHE_PATH, 1, dir)

        loaded_modules = Channel{Symbol}(32)
        callback = (mod::Symbol) -> put!(loaded_modules, mod)
        push!(Base.package_callbacks, callback)

        Test1_module = :Teste4095a81
        Test2_module = :Teste4095a82
        Test3_module = :Teste4095a83

        write(joinpath(dir, "$(Test1_module).jl"),
              """
              module $(Test1_module)
                  __precompile__(true)
              end
              """)

        Base.compilecache("$(Test1_module)")
        write(joinpath(dir, "$(Test2_module).jl"),
              """
              module $(Test2_module)
                  __precompile__(true)
                  using $(Test1_module)
              end
              """)
        Base.compilecache("$(Test2_module)")
        @test !Base.isbindingresolved(Main, Test2_module)
        Base.require(Test2_module)
        @test take!(loaded_modules) == Test1_module
        @test take!(loaded_modules) == Test2_module
        write(joinpath(dir, "$(Test3_module).jl"),
              """
              module $(Test3_module)
                  using $(Test3_module)
              end
              """)
        Base.require(Test3_module)
        @test take!(loaded_modules) == Test3_module
    finally
        pop!(Base.package_callbacks)
        splice!(Base.LOAD_CACHE_PATH, 1)
        splice!(LOAD_PATH, 1)
        rm(dir, recursive=true)
    end
end

let module_name = string("a",randstring())
    mktempdir() do path
        unshift!(LOAD_PATH, path)
        file_name = joinpath(path, string(module_name, ".jl"))
        sleep(2)
        touch(file_name)
        code = """module $(module_name)\nend\n"""
        write(file_name, code)
        reload(module_name)
        @test isa(root_module(Symbol(module_name)), Module)
        @test shift!(LOAD_PATH) == path
        rm(file_name)
    end
end

# Issue #19960
let
    test_workers = addprocs(1)
    push!(test_workers, myid())
    save_cwd = pwd()
    temp_path = mktempdir()
    try
        cd(temp_path)
        load_path = mktempdir(temp_path)
        load_cache_path = mktempdir(temp_path)

        ModuleA = :Issue19960A
        ModuleB = :Issue19960B

        write(joinpath(load_path, "$ModuleA.jl"),
            """
            __precompile__(true)
            module $ModuleA
                export f
                f() = myid()
            end
            """)

        write(joinpath(load_path, "$ModuleB.jl"),
            """
            __precompile__(true)
            module $ModuleB
                using $ModuleA
                export g
                g() = f()
            end
            """)

        @everywhere test_workers begin
            unshift!(LOAD_PATH, $load_path)
            unshift!(Base.LOAD_CACHE_PATH, $load_cache_path)
        end
        try
            @eval using $ModuleB
            uuid = Base.module_uuid(root_module(ModuleB))
            for wid in test_workers
                @test Base.Distributed.remotecall_eval(Main, wid, :( Base.module_uuid(Base.root_module($(QuoteNode(ModuleB)))) )) == uuid
                if wid != myid() # avoid world-age errors on the local proc
                    @test remotecall_fetch(g, wid) == wid
                end
            end
        finally
            @everywhere test_workers begin
                shift!(LOAD_PATH)
                shift!(Base.LOAD_CACHE_PATH)
            end
        end
    finally
        cd(save_cwd)
        rm(temp_path, recursive=true)
        pop!(test_workers) # remove myid
        rmprocs(test_workers)
    end
end

end<|MERGE_RESOLUTION|>--- conflicted
+++ resolved
@@ -219,13 +219,8 @@
                                # plus modules included in the system image
                                Dict(s => Base.module_uuid(Base.root_module(s)) for s in
                                     [:Base64, :CRC32c, :Dates, :DelimitedFiles, :FileWatching,
-<<<<<<< HEAD
                                      :IterativeEigenSolvers, :Logging, :Mmap, :Profile, :SharedArrays,
-                                     :SuiteSparse, :Test]))
-=======
-                                     :IterativeEigenSolvers, :Mmap, :Profile, :SharedArrays,
                                      :SuiteSparse, :Test, :Unicode]))
->>>>>>> 24fce75c
         @test discard_module.(deps) == deps1
 
         @test current_task()(0x01, 0x4000, 0x30031234) == 2
